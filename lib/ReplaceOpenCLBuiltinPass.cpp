// Copyright 2017 The Clspv Authors. All rights reserved.
//
// Licensed under the Apache License, Version 2.0 (the "License");
// you may not use this file except in compliance with the License.
// You may obtain a copy of the License at
//
//     http://www.apache.org/licenses/LICENSE-2.0
//
// Unless required by applicable law or agreed to in writing, software
// distributed under the License is distributed on an "AS IS" BASIS,
// WITHOUT WARRANTIES OR CONDITIONS OF ANY KIND, either express or implied.
// See the License for the specific language governing permissions and
// limitations under the License.

#include <math.h>
#include <string>
#include <tuple>

#include "llvm/ADT/StringSwitch.h"
#include "llvm/IR/Constants.h"
#include "llvm/IR/IRBuilder.h"
#include "llvm/IR/Instructions.h"
#include "llvm/IR/Module.h"
#include "llvm/IR/ValueSymbolTable.h"
#include "llvm/Pass.h"
#include "llvm/Support/CommandLine.h"
#include "llvm/Support/raw_ostream.h"
#include "llvm/Transforms/Utils/Cloning.h"

#include "spirv/1.0/spirv.hpp"

#include "SPIRVOp.h"
#include "clspv/Option.h"

using namespace llvm;

#define DEBUG_TYPE "ReplaceOpenCLBuiltin"

namespace {

struct ArgTypeInfo {
  enum class SignedNess { None, Unsigned, Signed };
  SignedNess signedness;
};

struct FunctionInfo {
  StringRef name;
  std::vector<ArgTypeInfo> argTypeInfos;

  bool isArgSigned(size_t arg) const {
    assert(argTypeInfos.size() > arg);
    return argTypeInfos[arg].signedness == ArgTypeInfo::SignedNess::Signed;
  }

  static FunctionInfo getFromMangledName(StringRef name) {
    FunctionInfo fi;
    if (!getFromMangledNameCheck(name, &fi)) {
      llvm_unreachable("Can't parse mangled function name!");
    }
    return fi;
  }

  static bool getFromMangledNameCheck(StringRef name, FunctionInfo *finfo) {
    if (!name.consume_front("_Z")) {
      return false;
    }
    size_t nameLen;
    if (name.consumeInteger(10, nameLen)) {
      return false;
    }

    finfo->name = name.take_front(nameLen);
    name = name.drop_front(nameLen);

    ArgTypeInfo prev_ti;

    while (name.size() != 0) {

      ArgTypeInfo ti;

      // Try parsing a vector prefix
      if (name.consume_front("Dv")) {
        int numElems;
        if (name.consumeInteger(10, numElems)) {
          return false;
        }

        if (!name.consume_front("_")) {
          return false;
        }
      }

      // Parse the base type
      char typeCode = name.front();
      name = name.drop_front(1);
      switch (typeCode) {
      case 'c': // char
      case 'a': // signed char
      case 's': // short
      case 'i': // int
      case 'l': // long
        ti.signedness = ArgTypeInfo::SignedNess::Signed;
        break;
      case 'h': // unsigned char
      case 't': // unsigned short
      case 'j': // unsigned int
      case 'm': // unsigned long
        ti.signedness = ArgTypeInfo::SignedNess::Unsigned;
        break;
      case 'f':
        ti.signedness = ArgTypeInfo::SignedNess::None;
        break;
      case 'S':
        ti = prev_ti;
        if (!name.consume_front("_")) {
          return false;
        }
        break;
      default:
        return false;
      }

      finfo->argTypeInfos.push_back(ti);

      prev_ti = ti;
    }

    return true;
  };
};

uint32_t clz(uint32_t v) {
  uint32_t r;
  uint32_t shift;

  r = (v > 0xFFFF) << 4;
  v >>= r;
  shift = (v > 0xFF) << 3;
  v >>= shift;
  r |= shift;
  shift = (v > 0xF) << 2;
  v >>= shift;
  r |= shift;
  shift = (v > 0x3) << 1;
  v >>= shift;
  r |= shift;
  r |= (v >> 1);

  return r;
}

Type *getBoolOrBoolVectorTy(LLVMContext &C, unsigned elements) {
  if (1 == elements) {
    return Type::getInt1Ty(C);
  } else {
    return VectorType::get(Type::getInt1Ty(C), elements);
  }
}

struct ReplaceOpenCLBuiltinPass final : public ModulePass {
  static char ID;
  ReplaceOpenCLBuiltinPass() : ModulePass(ID) {}

  bool runOnModule(Module &M) override;
  bool replaceAbs(Module &M);
  bool replaceAbsDiff(Module &M);
  bool replaceCopysign(Module &M);
  bool replaceRecip(Module &M);
  bool replaceDivide(Module &M);
  bool replaceExp10(Module &M);
  bool replaceLog10(Module &M);
  bool replaceBarrier(Module &M);
  bool replaceMemFence(Module &M);
  bool replaceRelational(Module &M);
  bool replaceIsInfAndIsNan(Module &M);
  bool replaceAllAndAny(Module &M);
  bool replaceUpsample(Module &M);
  bool replaceRotate(Module &M);
  bool replaceConvert(Module &M);
  bool replaceMulHiMadHi(Module &M);
  bool replaceSelect(Module &M);
  bool replaceBitSelect(Module &M);
  bool replaceStepSmoothStep(Module &M);
  bool replaceSignbit(Module &M);
  bool replaceMadandMad24andMul24(Module &M);
  bool replaceVloadHalf(Module &M);
  bool replaceVloadHalf2(Module &M);
  bool replaceVloadHalf4(Module &M);
  bool replaceClspvVloadaHalf2(Module &M);
  bool replaceClspvVloadaHalf4(Module &M);
  bool replaceVstoreHalf(Module &M);
  bool replaceVstoreHalf2(Module &M);
  bool replaceVstoreHalf4(Module &M);
  bool replaceReadImageF(Module &M);
  bool replaceAtomics(Module &M);
  bool replaceCross(Module &M);
  bool replaceFract(Module &M);
  bool replaceVload(Module &M);
  bool replaceVstore(Module &M);
};
} // namespace

char ReplaceOpenCLBuiltinPass::ID = 0;
static RegisterPass<ReplaceOpenCLBuiltinPass> X("ReplaceOpenCLBuiltin",
                                                "Replace OpenCL Builtins Pass");

namespace clspv {
ModulePass *createReplaceOpenCLBuiltinPass() {
  return new ReplaceOpenCLBuiltinPass();
}
} // namespace clspv

bool ReplaceOpenCLBuiltinPass::runOnModule(Module &M) {
  bool Changed = false;

  Changed |= replaceAbs(M);
  Changed |= replaceAbsDiff(M);
  Changed |= replaceCopysign(M);
  Changed |= replaceRecip(M);
  Changed |= replaceDivide(M);
  Changed |= replaceExp10(M);
  Changed |= replaceLog10(M);
  Changed |= replaceBarrier(M);
  Changed |= replaceMemFence(M);
  Changed |= replaceRelational(M);
  Changed |= replaceIsInfAndIsNan(M);
  Changed |= replaceAllAndAny(M);
  Changed |= replaceUpsample(M);
  Changed |= replaceRotate(M);
  Changed |= replaceConvert(M);
  Changed |= replaceMulHiMadHi(M);
  Changed |= replaceSelect(M);
  Changed |= replaceBitSelect(M);
  Changed |= replaceStepSmoothStep(M);
  Changed |= replaceSignbit(M);
  Changed |= replaceMadandMad24andMul24(M);
  Changed |= replaceVloadHalf(M);
  Changed |= replaceVloadHalf2(M);
  Changed |= replaceVloadHalf4(M);
  Changed |= replaceClspvVloadaHalf2(M);
  Changed |= replaceClspvVloadaHalf4(M);
  Changed |= replaceVstoreHalf(M);
  Changed |= replaceVstoreHalf2(M);
  Changed |= replaceVstoreHalf4(M);
  Changed |= replaceReadImageF(M);
  Changed |= replaceAtomics(M);
  Changed |= replaceCross(M);
  Changed |= replaceFract(M);
  Changed |= replaceVload(M);
  Changed |= replaceVstore(M);

  return Changed;
}

bool replaceCallsWithValue(
        Module &M,
        std::vector<const char*> Names,
        std::function<Value*(CallInst*)> Replacer) {

<<<<<<< HEAD
  const char *Names[] = {
      "_Z3absh", "_Z3absDv2_h", "_Z3absDv3_h", "_Z3absDv4_h",
      "_Z3abst", "_Z3absDv2_t", "_Z3absDv3_t", "_Z3absDv4_t",
      "_Z3absj", "_Z3absDv2_j", "_Z3absDv3_j", "_Z3absDv4_j",
      "_Z3absm", "_Z3absDv2_m", "_Z3absDv3_m", "_Z3absDv4_m",
  };
=======
  bool Changed = false;
>>>>>>> e8edce34

  for (auto Name : Names) {
    // If we find a function with the matching name.
    if (auto F = M.getFunction(Name)) {
      SmallVector<Instruction *, 4> ToRemoves;

      // Walk the users of the function.
      for (auto &U : F->uses()) {
        if (auto CI = dyn_cast<CallInst>(U.getUser())) {

          auto NewValue = Replacer(CI);

          if (NewValue != nullptr) {
            CI->replaceAllUsesWith(NewValue);
          }

          // Lastly, remember to remove the user.
          ToRemoves.push_back(CI);
        }
      }

      Changed = !ToRemoves.empty();

      // And cleanup the calls we don't use anymore.
      for (auto V : ToRemoves) {
        V->eraseFromParent();
      }

      // And remove the function we don't need either too.
      F->eraseFromParent();
    }
  }

  return Changed;
}

bool ReplaceOpenCLBuiltinPass::replaceAbs(Module &M) {

  std::vector<const char *> Names = {
    "_Z3absh",
    "_Z3absDv2_h",
    "_Z3absDv3_h",
    "_Z3absDv4_h",
    "_Z3abst",
    "_Z3absDv2_t",
    "_Z3absDv3_t",
    "_Z3absDv4_t",
    "_Z3absj",
    "_Z3absDv2_j",
    "_Z3absDv3_j",
    "_Z3absDv4_j",
    "_Z3absm",
    "_Z3absDv2_m",
    "_Z3absDv3_m",
    "_Z3absDv4_m",
  };

  return replaceCallsWithValue(M, Names, [](CallInst* CI) {
    return CI->getOperand(0);
  });
}

bool ReplaceOpenCLBuiltinPass::replaceAbsDiff(Module &M) {

<<<<<<< HEAD
  const char *Names[] = {
      "_Z8abs_diffcc",      "_Z8abs_diffDv2_cS_", "_Z8abs_diffDv3_cS_",
      "_Z8abs_diffDv4_cS_", "_Z8abs_diffhh",      "_Z8abs_diffDv2_hS_",
      "_Z8abs_diffDv3_hS_", "_Z8abs_diffDv4_hS_", "_Z8abs_diffss",
      "_Z8abs_diffDv2_sS_", "_Z8abs_diffDv3_sS_", "_Z8abs_diffDv4_sS_",
      "_Z8abs_difftt",      "_Z8abs_diffDv2_tS_", "_Z8abs_diffDv3_tS_",
      "_Z8abs_diffDv4_tS_", "_Z8abs_diffii",      "_Z8abs_diffDv2_iS_",
      "_Z8abs_diffDv3_iS_", "_Z8abs_diffDv4_iS_", "_Z8abs_diffjj",
      "_Z8abs_diffDv2_jS_", "_Z8abs_diffDv3_jS_", "_Z8abs_diffDv4_jS_",
      "_Z8abs_diffll",      "_Z8abs_diffDv2_lS_", "_Z8abs_diffDv3_lS_",
      "_Z8abs_diffDv4_lS_", "_Z8abs_diffmm",      "_Z8abs_diffDv2_mS_",
      "_Z8abs_diffDv3_mS_", "_Z8abs_diffDv4_mS_",
  };

  for (auto Name : Names) {
    // If we find a function with the matching name.
    if (auto F = M.getFunction(Name)) {
      SmallVector<Instruction *, 4> ToRemoves;

      // Walk the users of the function.
      for (auto &U : F->uses()) {
        if (auto CI = dyn_cast<CallInst>(U.getUser())) {

          auto XValue = CI->getOperand(0);
          auto YValue = CI->getOperand(1);

          IRBuilder<> Builder(CI);
          auto XmY = Builder.CreateSub(XValue, YValue);
          auto YmX = Builder.CreateSub(YValue, XValue);

          Value *Cmp;
          auto finfo = FunctionInfo::getFromMangledName(F->getName());
          if (finfo.isArgSigned(0)) {
            Cmp = Builder.CreateICmpSGT(YValue, XValue);
          } else {
            Cmp = Builder.CreateICmpUGT(YValue, XValue);
          }

          auto V = Builder.CreateSelect(Cmp, YmX, XmY);

          // Use the argument unchanged, we know it's unsigned
          CI->replaceAllUsesWith(V);

          // Lastly, remember to remove the user.
          ToRemoves.push_back(CI);
        }
      }

      Changed = !ToRemoves.empty();

      // And cleanup the calls we don't use anymore.
      for (auto V : ToRemoves) {
        V->eraseFromParent();
      }

      // And remove the function we don't need either too.
      F->eraseFromParent();
=======
  std::vector<const char *> Names = {
    "_Z8abs_diffcc",
    "_Z8abs_diffDv2_cS_",
    "_Z8abs_diffDv3_cS_",
    "_Z8abs_diffDv4_cS_",
    "_Z8abs_diffhh",
    "_Z8abs_diffDv2_hS_",
    "_Z8abs_diffDv3_hS_",
    "_Z8abs_diffDv4_hS_",
    "_Z8abs_diffss",
    "_Z8abs_diffDv2_sS_",
    "_Z8abs_diffDv3_sS_",
    "_Z8abs_diffDv4_sS_",
    "_Z8abs_difftt",
    "_Z8abs_diffDv2_tS_",
    "_Z8abs_diffDv3_tS_",
    "_Z8abs_diffDv4_tS_",
    "_Z8abs_diffii",
    "_Z8abs_diffDv2_iS_",
    "_Z8abs_diffDv3_iS_",
    "_Z8abs_diffDv4_iS_",
    "_Z8abs_diffjj",
    "_Z8abs_diffDv2_jS_",
    "_Z8abs_diffDv3_jS_",
    "_Z8abs_diffDv4_jS_",
    "_Z8abs_diffll",
    "_Z8abs_diffDv2_lS_",
    "_Z8abs_diffDv3_lS_",
    "_Z8abs_diffDv4_lS_",
    "_Z8abs_diffmm",
    "_Z8abs_diffDv2_mS_",
    "_Z8abs_diffDv3_mS_",
    "_Z8abs_diffDv4_mS_",
  };

  return replaceCallsWithValue(M, Names, [](CallInst* CI) {
    auto XValue = CI->getOperand(0);
    auto YValue = CI->getOperand(1);

    IRBuilder<> Builder(CI);
    auto XmY = Builder.CreateSub(XValue, YValue);
    auto YmX = Builder.CreateSub(YValue, XValue);

    Value* Cmp;
    auto F = CI->getCalledFunction();
    auto finfo = FunctionInfo::getFromMangledName(F->getName());
    if (finfo.isArgSigned(0)) {
      Cmp = Builder.CreateICmpSGT(YValue, XValue);
    } else {
      Cmp = Builder.CreateICmpUGT(YValue, XValue);
>>>>>>> e8edce34
    }

    return Builder.CreateSelect(Cmp, YmX, XmY);
  });
}

bool ReplaceOpenCLBuiltinPass::replaceCopysign(Module &M) {

<<<<<<< HEAD
  const char *Names[] = {
      "_Z8copysignff",
      "_Z8copysignDv2_fS_",
      "_Z8copysignDv3_fS_",
      "_Z8copysignDv4_fS_",
  };

  for (auto Name : Names) {
    // If we find a function with the matching name.
    if (auto F = M.getFunction(Name)) {
      SmallVector<Instruction *, 4> ToRemoves;

      // Walk the users of the function.
      for (auto &U : F->uses()) {
        if (auto CI = dyn_cast<CallInst>(U.getUser())) {

          auto XValue = CI->getOperand(0);
          auto YValue = CI->getOperand(1);

          auto Ty = XValue->getType();

          Type *IntTy =
              Type::getIntNTy(M.getContext(), Ty->getScalarSizeInBits());
          if (Ty->isVectorTy()) {
            IntTy = VectorType::get(IntTy, Ty->getVectorNumElements());
          }
=======
  std::vector<const char *> Names = {
    "_Z8copysignff",
    "_Z8copysignDv2_fS_",
    "_Z8copysignDv3_fS_",
    "_Z8copysignDv4_fS_",
  };

  return replaceCallsWithValue(M, Names, [&M](CallInst *CI) {
    auto XValue = CI->getOperand(0);
    auto YValue = CI->getOperand(1);
>>>>>>> e8edce34

    auto Ty = XValue->getType();

    Type* IntTy = Type::getIntNTy(M.getContext(), Ty->getScalarSizeInBits());
    if (Ty->isVectorTy()) {
      IntTy = VectorType::get(IntTy, Ty->getVectorNumElements());
    }

    // Return X with the sign of Y

    // Sign bit masks
    auto SignBit = IntTy->getScalarSizeInBits() - 1;
    auto SignBitMask = 1 << SignBit;
    auto SignBitMaskValue = ConstantInt::get(IntTy, SignBitMask);
    auto NotSignBitMaskValue = ConstantInt::get(IntTy, ~SignBitMask);

    IRBuilder<> Builder(CI);

    // Extract sign of Y
    auto YInt = Builder.CreateBitCast(YValue, IntTy);
    auto YSign = Builder.CreateAnd(YInt, SignBitMaskValue);

    // Clear sign bit in X
    auto XInt = Builder.CreateBitCast(XValue, IntTy);
    XInt = Builder.CreateAnd(XInt, NotSignBitMaskValue);

    // Insert sign bit of Y into X
    auto NewXInt = Builder.CreateOr(XInt, YSign);

    // And cast back to floating-point
    return Builder.CreateBitCast(NewXInt, Ty);
  });
}

bool ReplaceOpenCLBuiltinPass::replaceRecip(Module &M) {

  std::vector<const char *> Names = {
      "_Z10half_recipf",       "_Z12native_recipf",     "_Z10half_recipDv2_f",
      "_Z12native_recipDv2_f", "_Z10half_recipDv3_f",   "_Z12native_recipDv3_f",
      "_Z10half_recipDv4_f",   "_Z12native_recipDv4_f",
  };

  return replaceCallsWithValue(M, Names, [](CallInst* CI) {
    // Recip has one arg.
    auto Arg = CI->getOperand(0);
    auto Cst1 = ConstantFP::get(Arg->getType(), 1.0);
    return BinaryOperator::Create(Instruction::FDiv, Cst1, Arg, "", CI);
  });
}

bool ReplaceOpenCLBuiltinPass::replaceDivide(Module &M) {

  std::vector<const char *> Names = {
      "_Z11half_divideff",      "_Z13native_divideff",
      "_Z11half_divideDv2_fS_", "_Z13native_divideDv2_fS_",
      "_Z11half_divideDv3_fS_", "_Z13native_divideDv3_fS_",
      "_Z11half_divideDv4_fS_", "_Z13native_divideDv4_fS_",
  };

  return replaceCallsWithValue(M, Names, [](CallInst* CI) {
    auto Op0 = CI->getOperand(0);
    auto Op1 = CI->getOperand(1);
    return BinaryOperator::Create(Instruction::FDiv, Op0, Op1, "", CI);
  });
}

bool ReplaceOpenCLBuiltinPass::replaceExp10(Module &M) {
  bool Changed = false;

  const std::map<const char *, const char *> Map = {
      {"_Z5exp10f", "_Z3expf"},
      {"_Z10half_exp10f", "_Z8half_expf"},
      {"_Z12native_exp10f", "_Z10native_expf"},
      {"_Z5exp10Dv2_f", "_Z3expDv2_f"},
      {"_Z10half_exp10Dv2_f", "_Z8half_expDv2_f"},
      {"_Z12native_exp10Dv2_f", "_Z10native_expDv2_f"},
      {"_Z5exp10Dv3_f", "_Z3expDv3_f"},
      {"_Z10half_exp10Dv3_f", "_Z8half_expDv3_f"},
      {"_Z12native_exp10Dv3_f", "_Z10native_expDv3_f"},
      {"_Z5exp10Dv4_f", "_Z3expDv4_f"},
      {"_Z10half_exp10Dv4_f", "_Z8half_expDv4_f"},
      {"_Z12native_exp10Dv4_f", "_Z10native_expDv4_f"}};

  for (auto Pair : Map) {
    // If we find a function with the matching name.
    if (auto F = M.getFunction(Pair.first)) {
      SmallVector<Instruction *, 4> ToRemoves;

      // Walk the users of the function.
      for (auto &U : F->uses()) {
        if (auto CI = dyn_cast<CallInst>(U.getUser())) {
          auto NewF = M.getOrInsertFunction(Pair.second, F->getFunctionType());

          auto Arg = CI->getOperand(0);

          // Constant of the natural log of 10 (ln(10)).
          const double Ln10 =
              2.302585092994045684017991454684364207601101488628772976033;

          auto Mul = BinaryOperator::Create(
              Instruction::FMul, ConstantFP::get(Arg->getType(), Ln10), Arg, "",
              CI);

          auto NewCI = CallInst::Create(NewF, Mul, "", CI);

          CI->replaceAllUsesWith(NewCI);

          // Lastly, remember to remove the user.
          ToRemoves.push_back(CI);
        }
      }

      Changed = !ToRemoves.empty();

      // And cleanup the calls we don't use anymore.
      for (auto V : ToRemoves) {
        V->eraseFromParent();
      }

      // And remove the function we don't need either too.
      F->eraseFromParent();
    }
  }

  return Changed;
}

bool ReplaceOpenCLBuiltinPass::replaceLog10(Module &M) {
  bool Changed = false;

  const std::map<const char *, const char *> Map = {
      {"_Z5log10f", "_Z3logf"},
      {"_Z10half_log10f", "_Z8half_logf"},
      {"_Z12native_log10f", "_Z10native_logf"},
      {"_Z5log10Dv2_f", "_Z3logDv2_f"},
      {"_Z10half_log10Dv2_f", "_Z8half_logDv2_f"},
      {"_Z12native_log10Dv2_f", "_Z10native_logDv2_f"},
      {"_Z5log10Dv3_f", "_Z3logDv3_f"},
      {"_Z10half_log10Dv3_f", "_Z8half_logDv3_f"},
      {"_Z12native_log10Dv3_f", "_Z10native_logDv3_f"},
      {"_Z5log10Dv4_f", "_Z3logDv4_f"},
      {"_Z10half_log10Dv4_f", "_Z8half_logDv4_f"},
      {"_Z12native_log10Dv4_f", "_Z10native_logDv4_f"}};

  for (auto Pair : Map) {
    // If we find a function with the matching name.
    if (auto F = M.getFunction(Pair.first)) {
      SmallVector<Instruction *, 4> ToRemoves;

      // Walk the users of the function.
      for (auto &U : F->uses()) {
        if (auto CI = dyn_cast<CallInst>(U.getUser())) {
          auto NewF = M.getOrInsertFunction(Pair.second, F->getFunctionType());

          auto Arg = CI->getOperand(0);

          // Constant of the reciprocal of the natural log of 10 (ln(10)).
          const double Ln10 =
              0.434294481903251827651128918916605082294397005803666566114;

          auto NewCI = CallInst::Create(NewF, Arg, "", CI);

          auto Mul = BinaryOperator::Create(
              Instruction::FMul, ConstantFP::get(Arg->getType(), Ln10), NewCI,
              "", CI);

          CI->replaceAllUsesWith(Mul);

          // Lastly, remember to remove the user.
          ToRemoves.push_back(CI);
        }
      }

      Changed = !ToRemoves.empty();

      // And cleanup the calls we don't use anymore.
      for (auto V : ToRemoves) {
        V->eraseFromParent();
      }

      // And remove the function we don't need either too.
      F->eraseFromParent();
    }
  }

  return Changed;
}

bool ReplaceOpenCLBuiltinPass::replaceBarrier(Module &M) {
  bool Changed = false;

  enum { CLK_LOCAL_MEM_FENCE = 0x01, CLK_GLOBAL_MEM_FENCE = 0x02 };

  const std::map<const char *, const char *> Map = {
      {"_Z7barrierj", "__spirv_control_barrier"}};

  for (auto Pair : Map) {
    // If we find a function with the matching name.
    if (auto F = M.getFunction(Pair.first)) {
      SmallVector<Instruction *, 4> ToRemoves;

      // Walk the users of the function.
      for (auto &U : F->uses()) {
        if (auto CI = dyn_cast<CallInst>(U.getUser())) {
          auto FType = F->getFunctionType();
          SmallVector<Type *, 3> Params;
          for (unsigned i = 0; i < 3; i++) {
            Params.push_back(FType->getParamType(0));
          }
          auto NewFType =
              FunctionType::get(FType->getReturnType(), Params, false);
          auto NewF = M.getOrInsertFunction(Pair.second, NewFType);

          auto Arg = CI->getOperand(0);

          // We need to map the OpenCL constants to the SPIR-V equivalents.
          const auto LocalMemFence =
              ConstantInt::get(Arg->getType(), CLK_LOCAL_MEM_FENCE);
          const auto GlobalMemFence =
              ConstantInt::get(Arg->getType(), CLK_GLOBAL_MEM_FENCE);
          const auto ConstantSequentiallyConsistent = ConstantInt::get(
              Arg->getType(), spv::MemorySemanticsSequentiallyConsistentMask);
          const auto ConstantScopeDevice =
              ConstantInt::get(Arg->getType(), spv::ScopeDevice);
          const auto ConstantScopeWorkgroup =
              ConstantInt::get(Arg->getType(), spv::ScopeWorkgroup);

          // Map CLK_LOCAL_MEM_FENCE to MemorySemanticsWorkgroupMemoryMask.
          const auto LocalMemFenceMask = BinaryOperator::Create(
              Instruction::And, LocalMemFence, Arg, "", CI);
          const auto WorkgroupShiftAmount =
              clz(spv::MemorySemanticsWorkgroupMemoryMask) -
              clz(CLK_LOCAL_MEM_FENCE);
          const auto MemorySemanticsWorkgroup = BinaryOperator::Create(
              Instruction::Shl, LocalMemFenceMask,
              ConstantInt::get(Arg->getType(), WorkgroupShiftAmount), "", CI);

          // Map CLK_GLOBAL_MEM_FENCE to MemorySemanticsUniformMemoryMask.
          const auto GlobalMemFenceMask = BinaryOperator::Create(
              Instruction::And, GlobalMemFence, Arg, "", CI);
          const auto UniformShiftAmount =
              clz(spv::MemorySemanticsUniformMemoryMask) -
              clz(CLK_GLOBAL_MEM_FENCE);
          const auto MemorySemanticsUniform = BinaryOperator::Create(
              Instruction::Shl, GlobalMemFenceMask,
              ConstantInt::get(Arg->getType(), UniformShiftAmount), "", CI);

          // And combine the above together, also adding in
          // MemorySemanticsSequentiallyConsistentMask.
          auto MemorySemantics =
              BinaryOperator::Create(Instruction::Or, MemorySemanticsWorkgroup,
                                     ConstantSequentiallyConsistent, "", CI);
          MemorySemantics = BinaryOperator::Create(
              Instruction::Or, MemorySemantics, MemorySemanticsUniform, "", CI);

          // For Memory Scope if we used CLK_GLOBAL_MEM_FENCE, we need to use
          // Device Scope, otherwise Workgroup Scope.
          const auto Cmp =
              CmpInst::Create(Instruction::ICmp, CmpInst::ICMP_EQ,
                              GlobalMemFenceMask, GlobalMemFence, "", CI);
          const auto MemoryScope = SelectInst::Create(
              Cmp, ConstantScopeDevice, ConstantScopeWorkgroup, "", CI);

          // Lastly, the Execution Scope is always Workgroup Scope.
          const auto ExecutionScope = ConstantScopeWorkgroup;

          auto NewCI = CallInst::Create(
              NewF, {ExecutionScope, MemoryScope, MemorySemantics}, "", CI);

          CI->replaceAllUsesWith(NewCI);

          // Lastly, remember to remove the user.
          ToRemoves.push_back(CI);
        }
      }

      Changed = !ToRemoves.empty();

      // And cleanup the calls we don't use anymore.
      for (auto V : ToRemoves) {
        V->eraseFromParent();
      }

      // And remove the function we don't need either too.
      F->eraseFromParent();
    }
  }

  return Changed;
}

bool ReplaceOpenCLBuiltinPass::replaceMemFence(Module &M) {
  bool Changed = false;

  enum { CLK_LOCAL_MEM_FENCE = 0x01, CLK_GLOBAL_MEM_FENCE = 0x02 };

  using Tuple = std::tuple<const char *, unsigned>;
  const std::map<const char *, Tuple> Map = {
      {"_Z9mem_fencej", Tuple("__spirv_memory_barrier",
                              spv::MemorySemanticsSequentiallyConsistentMask)},
      {"_Z14read_mem_fencej",
       Tuple("__spirv_memory_barrier", spv::MemorySemanticsAcquireMask)},
      {"_Z15write_mem_fencej",
       Tuple("__spirv_memory_barrier", spv::MemorySemanticsReleaseMask)}};

  for (auto Pair : Map) {
    // If we find a function with the matching name.
    if (auto F = M.getFunction(Pair.first)) {
      SmallVector<Instruction *, 4> ToRemoves;

      // Walk the users of the function.
      for (auto &U : F->uses()) {
        if (auto CI = dyn_cast<CallInst>(U.getUser())) {
          auto FType = F->getFunctionType();
          SmallVector<Type *, 2> Params;
          for (unsigned i = 0; i < 2; i++) {
            Params.push_back(FType->getParamType(0));
          }
          auto NewFType =
              FunctionType::get(FType->getReturnType(), Params, false);
          auto NewF = M.getOrInsertFunction(std::get<0>(Pair.second), NewFType);

          auto Arg = CI->getOperand(0);

          // We need to map the OpenCL constants to the SPIR-V equivalents.
          const auto LocalMemFence =
              ConstantInt::get(Arg->getType(), CLK_LOCAL_MEM_FENCE);
          const auto GlobalMemFence =
              ConstantInt::get(Arg->getType(), CLK_GLOBAL_MEM_FENCE);
          const auto ConstantMemorySemantics =
              ConstantInt::get(Arg->getType(), std::get<1>(Pair.second));
          const auto ConstantScopeDevice =
              ConstantInt::get(Arg->getType(), spv::ScopeDevice);

          // Map CLK_LOCAL_MEM_FENCE to MemorySemanticsWorkgroupMemoryMask.
          const auto LocalMemFenceMask = BinaryOperator::Create(
              Instruction::And, LocalMemFence, Arg, "", CI);
          const auto WorkgroupShiftAmount =
              clz(spv::MemorySemanticsWorkgroupMemoryMask) -
              clz(CLK_LOCAL_MEM_FENCE);
          const auto MemorySemanticsWorkgroup = BinaryOperator::Create(
              Instruction::Shl, LocalMemFenceMask,
              ConstantInt::get(Arg->getType(), WorkgroupShiftAmount), "", CI);

          // Map CLK_GLOBAL_MEM_FENCE to MemorySemanticsUniformMemoryMask.
          const auto GlobalMemFenceMask = BinaryOperator::Create(
              Instruction::And, GlobalMemFence, Arg, "", CI);
          const auto UniformShiftAmount =
              clz(spv::MemorySemanticsUniformMemoryMask) -
              clz(CLK_GLOBAL_MEM_FENCE);
          const auto MemorySemanticsUniform = BinaryOperator::Create(
              Instruction::Shl, GlobalMemFenceMask,
              ConstantInt::get(Arg->getType(), UniformShiftAmount), "", CI);

          // And combine the above together, also adding in
          // MemorySemanticsSequentiallyConsistentMask.
          auto MemorySemantics =
              BinaryOperator::Create(Instruction::Or, MemorySemanticsWorkgroup,
                                     ConstantMemorySemantics, "", CI);
          MemorySemantics = BinaryOperator::Create(
              Instruction::Or, MemorySemantics, MemorySemanticsUniform, "", CI);

          // Memory Scope is always device.
          const auto MemoryScope = ConstantScopeDevice;

          auto NewCI =
              CallInst::Create(NewF, {MemoryScope, MemorySemantics}, "", CI);

          CI->replaceAllUsesWith(NewCI);

          // Lastly, remember to remove the user.
          ToRemoves.push_back(CI);
        }
      }

      Changed = !ToRemoves.empty();

      // And cleanup the calls we don't use anymore.
      for (auto V : ToRemoves) {
        V->eraseFromParent();
      }

      // And remove the function we don't need either too.
      F->eraseFromParent();
    }
  }

  return Changed;
}

bool ReplaceOpenCLBuiltinPass::replaceRelational(Module &M) {
  bool Changed = false;

  const std::map<const char *, std::pair<CmpInst::Predicate, int32_t>> Map = {
      {"_Z7isequalff", {CmpInst::FCMP_OEQ, 1}},
      {"_Z7isequalDv2_fS_", {CmpInst::FCMP_OEQ, -1}},
      {"_Z7isequalDv3_fS_", {CmpInst::FCMP_OEQ, -1}},
      {"_Z7isequalDv4_fS_", {CmpInst::FCMP_OEQ, -1}},
      {"_Z9isgreaterff", {CmpInst::FCMP_OGT, 1}},
      {"_Z9isgreaterDv2_fS_", {CmpInst::FCMP_OGT, -1}},
      {"_Z9isgreaterDv3_fS_", {CmpInst::FCMP_OGT, -1}},
      {"_Z9isgreaterDv4_fS_", {CmpInst::FCMP_OGT, -1}},
      {"_Z14isgreaterequalff", {CmpInst::FCMP_OGE, 1}},
      {"_Z14isgreaterequalDv2_fS_", {CmpInst::FCMP_OGE, -1}},
      {"_Z14isgreaterequalDv3_fS_", {CmpInst::FCMP_OGE, -1}},
      {"_Z14isgreaterequalDv4_fS_", {CmpInst::FCMP_OGE, -1}},
      {"_Z6islessff", {CmpInst::FCMP_OLT, 1}},
      {"_Z6islessDv2_fS_", {CmpInst::FCMP_OLT, -1}},
      {"_Z6islessDv3_fS_", {CmpInst::FCMP_OLT, -1}},
      {"_Z6islessDv4_fS_", {CmpInst::FCMP_OLT, -1}},
      {"_Z11islessequalff", {CmpInst::FCMP_OLE, 1}},
      {"_Z11islessequalDv2_fS_", {CmpInst::FCMP_OLE, -1}},
      {"_Z11islessequalDv3_fS_", {CmpInst::FCMP_OLE, -1}},
      {"_Z11islessequalDv4_fS_", {CmpInst::FCMP_OLE, -1}},
      {"_Z10isnotequalff", {CmpInst::FCMP_ONE, 1}},
      {"_Z10isnotequalDv2_fS_", {CmpInst::FCMP_ONE, -1}},
      {"_Z10isnotequalDv3_fS_", {CmpInst::FCMP_ONE, -1}},
      {"_Z10isnotequalDv4_fS_", {CmpInst::FCMP_ONE, -1}},
  };

  for (auto Pair : Map) {
    // If we find a function with the matching name.
    if (auto F = M.getFunction(Pair.first)) {
      SmallVector<Instruction *, 4> ToRemoves;

      // Walk the users of the function.
      for (auto &U : F->uses()) {
        if (auto CI = dyn_cast<CallInst>(U.getUser())) {
          // The predicate to use in the CmpInst.
          auto Predicate = Pair.second.first;

          // The value to return for true.
          auto TrueValue =
              ConstantInt::getSigned(CI->getType(), Pair.second.second);

          // The value to return for false.
          auto FalseValue = Constant::getNullValue(CI->getType());

          auto Arg1 = CI->getOperand(0);
          auto Arg2 = CI->getOperand(1);

          const auto Cmp =
              CmpInst::Create(Instruction::FCmp, Predicate, Arg1, Arg2, "", CI);

          const auto Select =
              SelectInst::Create(Cmp, TrueValue, FalseValue, "", CI);

          CI->replaceAllUsesWith(Select);

          // Lastly, remember to remove the user.
          ToRemoves.push_back(CI);
        }
      }

      Changed = !ToRemoves.empty();

      // And cleanup the calls we don't use anymore.
      for (auto V : ToRemoves) {
        V->eraseFromParent();
      }

      // And remove the function we don't need either too.
      F->eraseFromParent();
    }
  }

  return Changed;
}

bool ReplaceOpenCLBuiltinPass::replaceIsInfAndIsNan(Module &M) {
  bool Changed = false;

  const std::map<const char *, std::pair<const char *, int32_t>> Map = {
      {"_Z5isinff", {"__spirv_isinff", 1}},
      {"_Z5isinfDv2_f", {"__spirv_isinfDv2_f", -1}},
      {"_Z5isinfDv3_f", {"__spirv_isinfDv3_f", -1}},
      {"_Z5isinfDv4_f", {"__spirv_isinfDv4_f", -1}},
      {"_Z5isnanf", {"__spirv_isnanf", 1}},
      {"_Z5isnanDv2_f", {"__spirv_isnanDv2_f", -1}},
      {"_Z5isnanDv3_f", {"__spirv_isnanDv3_f", -1}},
      {"_Z5isnanDv4_f", {"__spirv_isnanDv4_f", -1}},
  };

  for (auto Pair : Map) {
    // If we find a function with the matching name.
    if (auto F = M.getFunction(Pair.first)) {
      SmallVector<Instruction *, 4> ToRemoves;

      // Walk the users of the function.
      for (auto &U : F->uses()) {
        if (auto CI = dyn_cast<CallInst>(U.getUser())) {
          const auto CITy = CI->getType();

          // The fake SPIR-V intrinsic to generate.
          auto SPIRVIntrinsic = Pair.second.first;

          // The value to return for true.
          auto TrueValue = ConstantInt::getSigned(CITy, Pair.second.second);

          // The value to return for false.
          auto FalseValue = Constant::getNullValue(CITy);

          const auto CorrespondingBoolTy = getBoolOrBoolVectorTy(
              M.getContext(),
              CITy->isVectorTy() ? CITy->getVectorNumElements() : 1);

          auto NewFType =
              FunctionType::get(CorrespondingBoolTy,
                                F->getFunctionType()->getParamType(0), false);

          auto NewF = M.getOrInsertFunction(SPIRVIntrinsic, NewFType);

          auto Arg = CI->getOperand(0);

          auto NewCI = CallInst::Create(NewF, Arg, "", CI);

          const auto Select =
              SelectInst::Create(NewCI, TrueValue, FalseValue, "", CI);

          CI->replaceAllUsesWith(Select);

          // Lastly, remember to remove the user.
          ToRemoves.push_back(CI);
        }
      }

      Changed = !ToRemoves.empty();

      // And cleanup the calls we don't use anymore.
      for (auto V : ToRemoves) {
        V->eraseFromParent();
      }

      // And remove the function we don't need either too.
      F->eraseFromParent();
    }
  }

  return Changed;
}

bool ReplaceOpenCLBuiltinPass::replaceAllAndAny(Module &M) {
  bool Changed = false;

  const std::map<const char *, const char *> Map = {
      // all
      {"_Z3allc", ""},
      {"_Z3allDv2_c", "__spirv_allDv2_c"},
      {"_Z3allDv3_c", "__spirv_allDv3_c"},
      {"_Z3allDv4_c", "__spirv_allDv4_c"},
      {"_Z3alls", ""},
      {"_Z3allDv2_s", "__spirv_allDv2_s"},
      {"_Z3allDv3_s", "__spirv_allDv3_s"},
      {"_Z3allDv4_s", "__spirv_allDv4_s"},
      {"_Z3alli", ""},
      {"_Z3allDv2_i", "__spirv_allDv2_i"},
      {"_Z3allDv3_i", "__spirv_allDv3_i"},
      {"_Z3allDv4_i", "__spirv_allDv4_i"},
      {"_Z3alll", ""},
      {"_Z3allDv2_l", "__spirv_allDv2_l"},
      {"_Z3allDv3_l", "__spirv_allDv3_l"},
      {"_Z3allDv4_l", "__spirv_allDv4_l"},

      // any
      {"_Z3anyc", ""},
      {"_Z3anyDv2_c", "__spirv_anyDv2_c"},
      {"_Z3anyDv3_c", "__spirv_anyDv3_c"},
      {"_Z3anyDv4_c", "__spirv_anyDv4_c"},
      {"_Z3anys", ""},
      {"_Z3anyDv2_s", "__spirv_anyDv2_s"},
      {"_Z3anyDv3_s", "__spirv_anyDv3_s"},
      {"_Z3anyDv4_s", "__spirv_anyDv4_s"},
      {"_Z3anyi", ""},
      {"_Z3anyDv2_i", "__spirv_anyDv2_i"},
      {"_Z3anyDv3_i", "__spirv_anyDv3_i"},
      {"_Z3anyDv4_i", "__spirv_anyDv4_i"},
      {"_Z3anyl", ""},
      {"_Z3anyDv2_l", "__spirv_anyDv2_l"},
      {"_Z3anyDv3_l", "__spirv_anyDv3_l"},
      {"_Z3anyDv4_l", "__spirv_anyDv4_l"},
  };

  for (auto Pair : Map) {
    // If we find a function with the matching name.
    if (auto F = M.getFunction(Pair.first)) {
      SmallVector<Instruction *, 4> ToRemoves;

      // Walk the users of the function.
      for (auto &U : F->uses()) {
        if (auto CI = dyn_cast<CallInst>(U.getUser())) {
          // The fake SPIR-V intrinsic to generate.
          auto SPIRVIntrinsic = Pair.second;

          auto Arg = CI->getOperand(0);

          Value *V;

          // If the argument is a 32-bit int, just use a shift
          if (Arg->getType() == Type::getInt32Ty(M.getContext())) {
            V = BinaryOperator::Create(Instruction::LShr, Arg,
                                       ConstantInt::get(Arg->getType(), 31), "",
                                       CI);
          } else {
            // The value for zero to compare against.
            const auto ZeroValue = Constant::getNullValue(Arg->getType());

            // The value to return for true.
            const auto TrueValue = ConstantInt::get(CI->getType(), 1);

            // The value to return for false.
            const auto FalseValue = Constant::getNullValue(CI->getType());

            const auto Cmp = CmpInst::Create(
                Instruction::ICmp, CmpInst::ICMP_SLT, Arg, ZeroValue, "", CI);

            Value *SelectSource;

            // If we have a function to call, call it!
            if (0 < strlen(SPIRVIntrinsic)) {

              const auto NewFType = FunctionType::get(
                  Type::getInt1Ty(M.getContext()), Cmp->getType(), false);

              const auto NewF = M.getOrInsertFunction(SPIRVIntrinsic, NewFType);

              const auto NewCI = CallInst::Create(NewF, Cmp, "", CI);

              SelectSource = NewCI;

            } else {
              SelectSource = Cmp;
            }

            V = SelectInst::Create(SelectSource, TrueValue, FalseValue, "", CI);
          }

          CI->replaceAllUsesWith(V);

          // Lastly, remember to remove the user.
          ToRemoves.push_back(CI);
        }
      }

      Changed = !ToRemoves.empty();

      // And cleanup the calls we don't use anymore.
      for (auto V : ToRemoves) {
        V->eraseFromParent();
      }

      // And remove the function we don't need either too.
      F->eraseFromParent();
    }
  }

  return Changed;
}

bool ReplaceOpenCLBuiltinPass::replaceUpsample(Module &M) {
  bool Changed = false;

  for (auto const &SymVal : M.getValueSymbolTable()) {
    // Skip symbols whose name doesn't match
    if (!SymVal.getKey().startswith("_Z8upsample")) {
      continue;
    }
    // Is there a function going by that name?
    if (auto F = dyn_cast<Function>(SymVal.getValue())) {

      SmallVector<Instruction *, 4> ToRemoves;

      // Walk the users of the function.
      for (auto &U : F->uses()) {
        if (auto CI = dyn_cast<CallInst>(U.getUser())) {

          // Get arguments
          auto HiValue = CI->getOperand(0);
          auto LoValue = CI->getOperand(1);

          // Don't touch overloads that aren't in OpenCL C
          auto HiType = HiValue->getType();
          auto LoType = LoValue->getType();

          if (HiType != LoType) {
            continue;
          }

          if (!HiType->isIntOrIntVectorTy()) {
            continue;
          }

          if (HiType->getScalarSizeInBits() * 2 !=
              CI->getType()->getScalarSizeInBits()) {
            continue;
          }

          if ((HiType->getScalarSizeInBits() != 8) &&
              (HiType->getScalarSizeInBits() != 16) &&
              (HiType->getScalarSizeInBits() != 32)) {
            continue;
          }

          if (HiType->isVectorTy()) {
            if ((HiType->getVectorNumElements() != 2) &&
                (HiType->getVectorNumElements() != 3) &&
                (HiType->getVectorNumElements() != 4) &&
                (HiType->getVectorNumElements() != 8) &&
                (HiType->getVectorNumElements() != 16)) {
              continue;
            }
          }

          // Convert both operands to the result type
          auto HiCast =
              CastInst::CreateZExtOrBitCast(HiValue, CI->getType(), "", CI);
          auto LoCast =
              CastInst::CreateZExtOrBitCast(LoValue, CI->getType(), "", CI);

          // Shift high operand
          auto ShiftAmount =
              ConstantInt::get(CI->getType(), HiType->getScalarSizeInBits());
          auto HiShifted = BinaryOperator::Create(Instruction::Shl, HiCast,
                                                  ShiftAmount, "", CI);

          // OR both results
          Value *V = BinaryOperator::Create(Instruction::Or, HiShifted, LoCast,
                                            "", CI);

          // Replace call with the expression
          CI->replaceAllUsesWith(V);

          // Lastly, remember to remove the user.
          ToRemoves.push_back(CI);
        }
      }

      Changed = !ToRemoves.empty();

      // And cleanup the calls we don't use anymore.
      for (auto V : ToRemoves) {
        V->eraseFromParent();
      }

      // And remove the function we don't need either too.
      F->eraseFromParent();
    }
  }

  return Changed;
}

bool ReplaceOpenCLBuiltinPass::replaceRotate(Module &M) {
  bool Changed = false;

  for (auto const &SymVal : M.getValueSymbolTable()) {
    // Skip symbols whose name doesn't match
    if (!SymVal.getKey().startswith("_Z6rotate")) {
      continue;
    }
    // Is there a function going by that name?
    if (auto F = dyn_cast<Function>(SymVal.getValue())) {

      SmallVector<Instruction *, 4> ToRemoves;

      // Walk the users of the function.
      for (auto &U : F->uses()) {
        if (auto CI = dyn_cast<CallInst>(U.getUser())) {

          // Get arguments
          auto SrcValue = CI->getOperand(0);
          auto RotAmount = CI->getOperand(1);

          // Don't touch overloads that aren't in OpenCL C
          auto SrcType = SrcValue->getType();
          auto RotType = RotAmount->getType();

          if ((SrcType != RotType) || (CI->getType() != SrcType)) {
            continue;
          }

          if (!SrcType->isIntOrIntVectorTy()) {
            continue;
          }

          if ((SrcType->getScalarSizeInBits() != 8) &&
              (SrcType->getScalarSizeInBits() != 16) &&
              (SrcType->getScalarSizeInBits() != 32) &&
              (SrcType->getScalarSizeInBits() != 64)) {
            continue;
          }

          if (SrcType->isVectorTy()) {
            if ((SrcType->getVectorNumElements() != 2) &&
                (SrcType->getVectorNumElements() != 3) &&
                (SrcType->getVectorNumElements() != 4) &&
                (SrcType->getVectorNumElements() != 8) &&
                (SrcType->getVectorNumElements() != 16)) {
              continue;
            }
          }

          // The approach used is to shift the top bits down, the bottom bits up
          // and OR the two shifted values.

          // The rotation amount is to be treated modulo the element size.
          // Since SPIR-V shift ops don't support this, let's apply the
          // modulo ahead of shifting. The element size is always a power of
          // two so we can just AND with a mask.
          auto ModMask =
              ConstantInt::get(SrcType, SrcType->getScalarSizeInBits() - 1);
          RotAmount = BinaryOperator::Create(Instruction::And, RotAmount,
                                             ModMask, "", CI);

          // Let's calc the amount by which to shift top bits down
          auto ScalarSize =
              ConstantInt::get(SrcType, SrcType->getScalarSizeInBits());
          auto DownAmount = BinaryOperator::Create(Instruction::Sub, ScalarSize,
                                                   RotAmount, "", CI);

          // Now shift the bottom bits up and the top bits down
          auto LoRotated = BinaryOperator::Create(Instruction::Shl, SrcValue,
                                                  RotAmount, "", CI);
          auto HiRotated = BinaryOperator::Create(Instruction::LShr, SrcValue,
                                                  DownAmount, "", CI);

          // Finally OR the two shifted values
          Value *V = BinaryOperator::Create(Instruction::Or, LoRotated,
                                            HiRotated, "", CI);

          // Replace call with the expression
          CI->replaceAllUsesWith(V);

          // Lastly, remember to remove the user.
          ToRemoves.push_back(CI);
        }
      }

      Changed = !ToRemoves.empty();

      // And cleanup the calls we don't use anymore.
      for (auto V : ToRemoves) {
        V->eraseFromParent();
      }

      // And remove the function we don't need either too.
      F->eraseFromParent();
    }
  }

  return Changed;
}

bool ReplaceOpenCLBuiltinPass::replaceConvert(Module &M) {
  bool Changed = false;

  for (auto const &SymVal : M.getValueSymbolTable()) {

    // Skip symbols whose name obviously doesn't match
    if (!SymVal.getKey().contains("convert_")) {
      continue;
    }

    // Is there a function going by that name?
    if (auto F = dyn_cast<Function>(SymVal.getValue())) {

      // Get info from the mangled name
      FunctionInfo finfo;
      bool parsed = FunctionInfo::getFromMangledNameCheck(F->getName(), &finfo);

      // All functions of interest are handled by our mangled name parser
      if (!parsed) {
        continue;
      }

      // Move on if this isn't a call to convert_
      if (!finfo.name.startswith("convert_")) {
        continue;
      }

      // Extract the destination type from the function name
      StringRef DstTypeName = finfo.name;
      DstTypeName.consume_front("convert_");

      auto DstSignedNess =
          StringSwitch<ArgTypeInfo::SignedNess>(DstTypeName)
              .StartsWith("char", ArgTypeInfo::SignedNess::Signed)
              .StartsWith("short", ArgTypeInfo::SignedNess::Signed)
              .StartsWith("int", ArgTypeInfo::SignedNess::Signed)
              .StartsWith("long", ArgTypeInfo::SignedNess::Signed)
              .StartsWith("uchar", ArgTypeInfo::SignedNess::Unsigned)
              .StartsWith("ushort", ArgTypeInfo::SignedNess::Unsigned)
              .StartsWith("uint", ArgTypeInfo::SignedNess::Unsigned)
              .StartsWith("ulong", ArgTypeInfo::SignedNess::Unsigned)
              .Default(ArgTypeInfo::SignedNess::None);

      bool DstIsSigned = DstSignedNess == ArgTypeInfo::SignedNess::Signed;
      bool SrcIsSigned = finfo.isArgSigned(0);

      SmallVector<Instruction *, 4> ToRemoves;

      // Walk the users of the function.
      for (auto &U : F->uses()) {
        if (auto CI = dyn_cast<CallInst>(U.getUser())) {

          // Get arguments
          auto SrcValue = CI->getOperand(0);

          // Don't touch overloads that aren't in OpenCL C
          auto SrcType = SrcValue->getType();
          auto DstType = CI->getType();

          if ((SrcType->isVectorTy() && !DstType->isVectorTy()) ||
              (!SrcType->isVectorTy() && DstType->isVectorTy())) {
            continue;
          }

          if (SrcType->isVectorTy()) {

            if (SrcType->getVectorNumElements() !=
                DstType->getVectorNumElements()) {
              continue;
            }

            if ((SrcType->getVectorNumElements() != 2) &&
                (SrcType->getVectorNumElements() != 3) &&
                (SrcType->getVectorNumElements() != 4) &&
                (SrcType->getVectorNumElements() != 8) &&
                (SrcType->getVectorNumElements() != 16)) {
              continue;
            }
          }

          bool SrcIsFloat = SrcType->getScalarType()->isFloatingPointTy();
          bool DstIsFloat = DstType->getScalarType()->isFloatingPointTy();

          bool SrcIsInt = SrcType->isIntOrIntVectorTy();
          bool DstIsInt = DstType->isIntOrIntVectorTy();

          Value *V;
          if (SrcIsFloat && DstIsFloat) {
            V = CastInst::CreateFPCast(SrcValue, DstType, "", CI);
          } else if (SrcIsFloat && DstIsInt) {
            if (DstIsSigned) {
              V = CastInst::Create(Instruction::FPToSI, SrcValue, DstType, "",
                                   CI);
            } else {
              V = CastInst::Create(Instruction::FPToUI, SrcValue, DstType, "",
                                   CI);
            }
          } else if (SrcIsInt && DstIsFloat) {
            if (SrcIsSigned) {
              V = CastInst::Create(Instruction::SIToFP, SrcValue, DstType, "",
                                   CI);
            } else {
              V = CastInst::Create(Instruction::UIToFP, SrcValue, DstType, "",
                                   CI);
            }
          } else if (SrcIsInt && DstIsInt) {
            V = CastInst::CreateIntegerCast(SrcValue, DstType, SrcIsSigned, "",
                                            CI);
          } else {
            // Not something we're supposed to handle, just move on
            continue;
          }

          // Replace call with the expression
          CI->replaceAllUsesWith(V);

          // Lastly, remember to remove the user.
          ToRemoves.push_back(CI);
        }
      }

      Changed = !ToRemoves.empty();

      // And cleanup the calls we don't use anymore.
      for (auto V : ToRemoves) {
        V->eraseFromParent();
      }

      // And remove the function we don't need either too.
      F->eraseFromParent();
    }
  }

  return Changed;
}

bool ReplaceOpenCLBuiltinPass::replaceMulHiMadHi(Module &M) {
  bool Changed = false;

  SmallVector<Function *, 4> FnWorklist;

  for (auto const &SymVal : M.getValueSymbolTable()) {
    bool isMad = SymVal.getKey().startswith("_Z6mad_hi");
    bool isMul = SymVal.getKey().startswith("_Z6mul_hi");

    // Skip symbols whose name doesn't match
    if (!isMad && !isMul) {
      continue;
    }

    // Is there a function going by that name?
    if (auto F = dyn_cast<Function>(SymVal.getValue())) {
      FnWorklist.push_back(F);
    }
  }

  for (auto F : FnWorklist) {
    SmallVector<Instruction *, 4> ToRemoves;

    bool isMad = F->getName().startswith("_Z6mad_hi");
    // Walk the users of the function.
    for (auto &U : F->uses()) {
      if (auto CI = dyn_cast<CallInst>(U.getUser())) {

        // Get arguments
        auto AValue = CI->getOperand(0);
        auto BValue = CI->getOperand(1);
        auto CValue = CI->getOperand(2);

        // Don't touch overloads that aren't in OpenCL C
        auto AType = AValue->getType();
        auto BType = BValue->getType();
        auto CType = CValue->getType();

        if ((AType != BType) || (CI->getType() != AType) ||
            (isMad && (AType != CType))) {
          continue;
        }

        if (!AType->isIntOrIntVectorTy()) {
          continue;
        }

        if ((AType->getScalarSizeInBits() != 8) &&
            (AType->getScalarSizeInBits() != 16) &&
            (AType->getScalarSizeInBits() != 32) &&
            (AType->getScalarSizeInBits() != 64)) {
          continue;
        }

        if (AType->isVectorTy()) {
          if ((AType->getVectorNumElements() != 2) &&
              (AType->getVectorNumElements() != 3) &&
              (AType->getVectorNumElements() != 4) &&
              (AType->getVectorNumElements() != 8) &&
              (AType->getVectorNumElements() != 16)) {
            continue;
          }
        }

        // Get infos from the mangled OpenCL built-in function name
        auto finfo = FunctionInfo::getFromMangledName(F->getName());

        // Select the appropriate signed/unsigned SPIR-V op
        spv::Op opcode;
        if (finfo.isArgSigned(0)) {
          opcode = spv::OpSMulExtended;
        } else {
          opcode = spv::OpUMulExtended;
        }

        // Our SPIR-V op returns a struct, create a type for it
        SmallVector<Type *, 2> TwoValueType = {AType, AType};
        auto ExMulRetType = StructType::create(TwoValueType);

        // Call the SPIR-V op
        auto Call = clspv::InsertSPIRVOp(CI, opcode, {Attribute::ReadNone},
                                         ExMulRetType, {AValue, BValue});

        // Get the high part of the result
        unsigned Idxs[] = {1};
        Value *V = ExtractValueInst::Create(Call, Idxs, "", CI);

        // If we're handling a mad_hi, add the third argument to the result
        if (isMad) {
          V = BinaryOperator::Create(Instruction::Add, V, CValue, "", CI);
        }

        // Replace call with the expression
        CI->replaceAllUsesWith(V);

        // Lastly, remember to remove the user.
        ToRemoves.push_back(CI);
      }
    }

    Changed = !ToRemoves.empty();

    // And cleanup the calls we don't use anymore.
    for (auto V : ToRemoves) {
      V->eraseFromParent();
    }

    // And remove the function we don't need either too.
    F->eraseFromParent();
  }

  return Changed;
}

bool ReplaceOpenCLBuiltinPass::replaceSelect(Module &M) {
  bool Changed = false;

  for (auto const &SymVal : M.getValueSymbolTable()) {
    // Skip symbols whose name doesn't match
    if (!SymVal.getKey().startswith("_Z6select")) {
      continue;
    }
    // Is there a function going by that name?
    if (auto F = dyn_cast<Function>(SymVal.getValue())) {

      SmallVector<Instruction *, 4> ToRemoves;

      // Walk the users of the function.
      for (auto &U : F->uses()) {
        if (auto CI = dyn_cast<CallInst>(U.getUser())) {

          // Get arguments
          auto FalseValue = CI->getOperand(0);
          auto TrueValue = CI->getOperand(1);
          auto PredicateValue = CI->getOperand(2);

          // Don't touch overloads that aren't in OpenCL C
          auto FalseType = FalseValue->getType();
          auto TrueType = TrueValue->getType();
          auto PredicateType = PredicateValue->getType();

          if (FalseType != TrueType) {
            continue;
          }

          if (!PredicateType->isIntOrIntVectorTy()) {
            continue;
          }

          if (!FalseType->isIntOrIntVectorTy() &&
              !FalseType->getScalarType()->isFloatingPointTy()) {
            continue;
          }

          if (FalseType->isVectorTy() && !PredicateType->isVectorTy()) {
            continue;
          }

          if (FalseType->getScalarSizeInBits() !=
              PredicateType->getScalarSizeInBits()) {
            continue;
          }

          if (FalseType->isVectorTy()) {
            if (FalseType->getVectorNumElements() !=
                PredicateType->getVectorNumElements()) {
              continue;
            }

            if ((FalseType->getVectorNumElements() != 2) &&
                (FalseType->getVectorNumElements() != 3) &&
                (FalseType->getVectorNumElements() != 4) &&
                (FalseType->getVectorNumElements() != 8) &&
                (FalseType->getVectorNumElements() != 16)) {
              continue;
            }
          }

          // Create constant
          const auto ZeroValue = Constant::getNullValue(PredicateType);

          // Scalar and vector are to be treated differently
          CmpInst::Predicate Pred;
          if (PredicateType->isVectorTy()) {
            Pred = CmpInst::ICMP_SLT;
          } else {
            Pred = CmpInst::ICMP_NE;
          }

          // Create comparison instruction
          auto Cmp = CmpInst::Create(Instruction::ICmp, Pred, PredicateValue,
                                     ZeroValue, "", CI);

          // Create select
          Value *V = SelectInst::Create(Cmp, TrueValue, FalseValue, "", CI);

          // Replace call with the selection
          CI->replaceAllUsesWith(V);

          // Lastly, remember to remove the user.
          ToRemoves.push_back(CI);
        }
      }

      Changed = !ToRemoves.empty();

      // And cleanup the calls we don't use anymore.
      for (auto V : ToRemoves) {
        V->eraseFromParent();
      }

      // And remove the function we don't need either too.
      F->eraseFromParent();
    }
  }

  return Changed;
}

bool ReplaceOpenCLBuiltinPass::replaceBitSelect(Module &M) {
  bool Changed = false;

  for (auto const &SymVal : M.getValueSymbolTable()) {
    // Skip symbols whose name doesn't match
    if (!SymVal.getKey().startswith("_Z9bitselect")) {
      continue;
    }
    // Is there a function going by that name?
    if (auto F = dyn_cast<Function>(SymVal.getValue())) {

      SmallVector<Instruction *, 4> ToRemoves;

      // Walk the users of the function.
      for (auto &U : F->uses()) {
        if (auto CI = dyn_cast<CallInst>(U.getUser())) {

          if (CI->getNumOperands() != 4) {
            continue;
          }

          // Get arguments
          auto FalseValue = CI->getOperand(0);
          auto TrueValue = CI->getOperand(1);
          auto PredicateValue = CI->getOperand(2);

          // Don't touch overloads that aren't in OpenCL C
          auto FalseType = FalseValue->getType();
          auto TrueType = TrueValue->getType();
          auto PredicateType = PredicateValue->getType();

          if ((FalseType != TrueType) || (PredicateType != TrueType)) {
            continue;
          }

          if (TrueType->isVectorTy()) {
            if (!TrueType->getScalarType()->isFloatingPointTy() &&
                !TrueType->getScalarType()->isIntegerTy()) {
              continue;
            }
            if ((TrueType->getVectorNumElements() != 2) &&
                (TrueType->getVectorNumElements() != 3) &&
                (TrueType->getVectorNumElements() != 4) &&
                (TrueType->getVectorNumElements() != 8) &&
                (TrueType->getVectorNumElements() != 16)) {
              continue;
            }
          }

          // Remember the type of the operands
          auto OpType = TrueType;

          // The actual bit selection will always be done on an integer type,
          // declare it here
          Type *BitType;

          // If the operands are float, then bitcast them to int
          if (OpType->getScalarType()->isFloatingPointTy()) {

            // First create the new type
            auto ScalarSize = OpType->getScalarType()->getPrimitiveSizeInBits();
            BitType = Type::getIntNTy(M.getContext(), ScalarSize);
            if (OpType->isVectorTy()) {
              BitType =
                  VectorType::get(BitType, OpType->getVectorNumElements());
            }

            // Then bitcast all operands
            PredicateValue =
                CastInst::CreateZExtOrBitCast(PredicateValue, BitType, "", CI);
            FalseValue =
                CastInst::CreateZExtOrBitCast(FalseValue, BitType, "", CI);
            TrueValue =
                CastInst::CreateZExtOrBitCast(TrueValue, BitType, "", CI);

          } else {
            // The operands have an integer type, use it directly
            BitType = OpType;
          }

          // All the operands are now always integers
          // implement as (c & b) | (~c & a)

          // Create our negated predicate value
          auto AllOnes = Constant::getAllOnesValue(BitType);
          auto NotPredicateValue = BinaryOperator::Create(
              Instruction::Xor, PredicateValue, AllOnes, "", CI);

          // Then put everything together
          auto BitsFalse = BinaryOperator::Create(
              Instruction::And, NotPredicateValue, FalseValue, "", CI);
          auto BitsTrue = BinaryOperator::Create(
              Instruction::And, PredicateValue, TrueValue, "", CI);

          Value *V = BinaryOperator::Create(Instruction::Or, BitsFalse,
                                            BitsTrue, "", CI);

          // If we were dealing with a floating point type, we must bitcast
          // the result back to that
          if (OpType->getScalarType()->isFloatingPointTy()) {
            V = CastInst::CreateZExtOrBitCast(V, OpType, "", CI);
          }

          // Replace call with our new code
          CI->replaceAllUsesWith(V);

          // Lastly, remember to remove the user.
          ToRemoves.push_back(CI);
        }
      }

      Changed = !ToRemoves.empty();

      // And cleanup the calls we don't use anymore.
      for (auto V : ToRemoves) {
        V->eraseFromParent();
      }

      // And remove the function we don't need either too.
      F->eraseFromParent();
    }
  }

  return Changed;
}

bool ReplaceOpenCLBuiltinPass::replaceStepSmoothStep(Module &M) {
  bool Changed = false;

  const std::map<const char *, const char *> Map = {
      {"_Z4stepfDv2_f", "_Z4stepDv2_fS_"},
      {"_Z4stepfDv3_f", "_Z4stepDv3_fS_"},
      {"_Z4stepfDv4_f", "_Z4stepDv4_fS_"},
      {"_Z10smoothstepffDv2_f", "_Z10smoothstepDv2_fS_S_"},
      {"_Z10smoothstepffDv3_f", "_Z10smoothstepDv3_fS_S_"},
      {"_Z10smoothstepffDv4_f", "_Z10smoothstepDv4_fS_S_"},
  };

  for (auto Pair : Map) {
    // If we find a function with the matching name.
    if (auto F = M.getFunction(Pair.first)) {
      SmallVector<Instruction *, 4> ToRemoves;

      // Walk the users of the function.
      for (auto &U : F->uses()) {
        if (auto CI = dyn_cast<CallInst>(U.getUser())) {

          auto ReplacementFn = Pair.second;

          SmallVector<Value *, 2> ArgsToSplat = {CI->getOperand(0)};
          Value *VectorArg;

          // First figure out which function we're dealing with
          if (F->getName().startswith("_Z10smoothstep")) {
            ArgsToSplat.push_back(CI->getOperand(1));
            VectorArg = CI->getOperand(2);
          } else {
            VectorArg = CI->getOperand(1);
          }

          // Splat arguments that need to be
          SmallVector<Value *, 2> SplatArgs;
          auto VecType = VectorArg->getType();

          for (auto arg : ArgsToSplat) {
            Value *NewVectorArg = UndefValue::get(VecType);
            for (auto i = 0; i < VecType->getVectorNumElements(); i++) {
              auto index =
                  ConstantInt::get(Type::getInt32Ty(M.getContext()), i);
              NewVectorArg =
                  InsertElementInst::Create(NewVectorArg, arg, index, "", CI);
            }
            SplatArgs.push_back(NewVectorArg);
          }

          // Replace the call with the vector/vector flavour
          SmallVector<Type *, 3> NewArgTypes(ArgsToSplat.size() + 1, VecType);
          const auto NewFType =
              FunctionType::get(CI->getType(), NewArgTypes, false);

          const auto NewF = M.getOrInsertFunction(ReplacementFn, NewFType);

          SmallVector<Value *, 3> NewArgs;
          for (auto arg : SplatArgs) {
            NewArgs.push_back(arg);
          }
          NewArgs.push_back(VectorArg);

          const auto NewCI = CallInst::Create(NewF, NewArgs, "", CI);

          CI->replaceAllUsesWith(NewCI);

          // Lastly, remember to remove the user.
          ToRemoves.push_back(CI);
        }
      }

      Changed = !ToRemoves.empty();

      // And cleanup the calls we don't use anymore.
      for (auto V : ToRemoves) {
        V->eraseFromParent();
      }

      // And remove the function we don't need either too.
      F->eraseFromParent();
    }
  }

  return Changed;
}

bool ReplaceOpenCLBuiltinPass::replaceSignbit(Module &M) {
  bool Changed = false;

  const std::map<const char *, Instruction::BinaryOps> Map = {
      {"_Z7signbitf", Instruction::LShr},
      {"_Z7signbitDv2_f", Instruction::AShr},
      {"_Z7signbitDv3_f", Instruction::AShr},
      {"_Z7signbitDv4_f", Instruction::AShr},
  };

  for (auto Pair : Map) {
    // If we find a function with the matching name.
    if (auto F = M.getFunction(Pair.first)) {
      SmallVector<Instruction *, 4> ToRemoves;

      // Walk the users of the function.
      for (auto &U : F->uses()) {
        if (auto CI = dyn_cast<CallInst>(U.getUser())) {
          auto Arg = CI->getOperand(0);

          auto Bitcast =
              CastInst::CreateZExtOrBitCast(Arg, CI->getType(), "", CI);

          auto Shr = BinaryOperator::Create(Pair.second, Bitcast,
                                            ConstantInt::get(CI->getType(), 31),
                                            "", CI);

          CI->replaceAllUsesWith(Shr);

          // Lastly, remember to remove the user.
          ToRemoves.push_back(CI);
        }
      }

      Changed = !ToRemoves.empty();

      // And cleanup the calls we don't use anymore.
      for (auto V : ToRemoves) {
        V->eraseFromParent();
      }

      // And remove the function we don't need either too.
      F->eraseFromParent();
    }
  }

  return Changed;
}

bool ReplaceOpenCLBuiltinPass::replaceMadandMad24andMul24(Module &M) {
  bool Changed = false;

  const std::map<const char *,
                 std::pair<Instruction::BinaryOps, Instruction::BinaryOps>>
      Map = {
          {"_Z3madfff", {Instruction::FMul, Instruction::FAdd}},
          {"_Z3madDv2_fS_S_", {Instruction::FMul, Instruction::FAdd}},
          {"_Z3madDv3_fS_S_", {Instruction::FMul, Instruction::FAdd}},
          {"_Z3madDv4_fS_S_", {Instruction::FMul, Instruction::FAdd}},
          {"_Z5mad24iii", {Instruction::Mul, Instruction::Add}},
          {"_Z5mad24Dv2_iS_S_", {Instruction::Mul, Instruction::Add}},
          {"_Z5mad24Dv3_iS_S_", {Instruction::Mul, Instruction::Add}},
          {"_Z5mad24Dv4_iS_S_", {Instruction::Mul, Instruction::Add}},
          {"_Z5mad24jjj", {Instruction::Mul, Instruction::Add}},
          {"_Z5mad24Dv2_jS_S_", {Instruction::Mul, Instruction::Add}},
          {"_Z5mad24Dv3_jS_S_", {Instruction::Mul, Instruction::Add}},
          {"_Z5mad24Dv4_jS_S_", {Instruction::Mul, Instruction::Add}},
          {"_Z5mul24ii", {Instruction::Mul, Instruction::BinaryOpsEnd}},
          {"_Z5mul24Dv2_iS_", {Instruction::Mul, Instruction::BinaryOpsEnd}},
          {"_Z5mul24Dv3_iS_", {Instruction::Mul, Instruction::BinaryOpsEnd}},
          {"_Z5mul24Dv4_iS_", {Instruction::Mul, Instruction::BinaryOpsEnd}},
          {"_Z5mul24jj", {Instruction::Mul, Instruction::BinaryOpsEnd}},
          {"_Z5mul24Dv2_jS_", {Instruction::Mul, Instruction::BinaryOpsEnd}},
          {"_Z5mul24Dv3_jS_", {Instruction::Mul, Instruction::BinaryOpsEnd}},
          {"_Z5mul24Dv4_jS_", {Instruction::Mul, Instruction::BinaryOpsEnd}},
      };

  for (auto Pair : Map) {
    // If we find a function with the matching name.
    if (auto F = M.getFunction(Pair.first)) {
      SmallVector<Instruction *, 4> ToRemoves;

      // Walk the users of the function.
      for (auto &U : F->uses()) {
        if (auto CI = dyn_cast<CallInst>(U.getUser())) {
          // The multiply instruction to use.
          auto MulInst = Pair.second.first;

          // The add instruction to use.
          auto AddInst = Pair.second.second;

          SmallVector<Value *, 8> Args(CI->arg_begin(), CI->arg_end());

          auto I = BinaryOperator::Create(MulInst, CI->getArgOperand(0),
                                          CI->getArgOperand(1), "", CI);

          if (Instruction::BinaryOpsEnd != AddInst) {
            I = BinaryOperator::Create(AddInst, I, CI->getArgOperand(2), "",
                                       CI);
          }

          CI->replaceAllUsesWith(I);

          // Lastly, remember to remove the user.
          ToRemoves.push_back(CI);
        }
      }

      Changed = !ToRemoves.empty();

      // And cleanup the calls we don't use anymore.
      for (auto V : ToRemoves) {
        V->eraseFromParent();
      }

      // And remove the function we don't need either too.
      F->eraseFromParent();
    }
  }

  return Changed;
}

bool ReplaceOpenCLBuiltinPass::replaceVstore(Module &M) {
  bool Changed = false;

  struct VectorStoreOps {
    const char *name;
    int n;
    Type *(*get_scalar_type_function)(LLVMContext &);
  } vector_store_ops[] = {// TODO(derekjchow): Expand this list.
                          {"_Z7vstore4Dv4_fjPU3AS1f", 4, Type::getFloatTy}};

  for (const auto &Op : vector_store_ops) {
    auto Name = Op.name;
    auto N = Op.n;
    auto TypeFn = Op.get_scalar_type_function;
    if (auto F = M.getFunction(Name)) {
      SmallVector<Instruction *, 4> ToRemoves;

      // Walk the users of the function.
      for (auto &U : F->uses()) {
        if (auto CI = dyn_cast<CallInst>(U.getUser())) {
          // The value argument from vstoren.
          auto Arg0 = CI->getOperand(0);

          // The index argument from vstoren.
          auto Arg1 = CI->getOperand(1);

          // The pointer argument from vstoren.
          auto Arg2 = CI->getOperand(2);

          // Get types.
          auto ScalarNTy = VectorType::get(TypeFn(M.getContext()), N);
          auto ScalarNPointerTy = PointerType::get(
              ScalarNTy, Arg2->getType()->getPointerAddressSpace());

          // Cast to scalarn
          auto Cast =
              CastInst::CreatePointerCast(Arg2, ScalarNPointerTy, "", CI);
          // Index to correct address
          auto Index = GetElementPtrInst::Create(ScalarNTy, Cast, Arg1, "", CI);
          // Store
          auto Store = new StoreInst(Arg0, Index, CI);

          CI->replaceAllUsesWith(Store);
          ToRemoves.push_back(CI);
        }
      }

      Changed = !ToRemoves.empty();

      // And cleanup the calls we don't use anymore.
      for (auto V : ToRemoves) {
        V->eraseFromParent();
      }

      // And remove the function we don't need either too.
      F->eraseFromParent();
    }
  }

  return Changed;
}

bool ReplaceOpenCLBuiltinPass::replaceVload(Module &M) {
  bool Changed = false;

  struct VectorLoadOps {
    const char *name;
    int n;
    Type *(*get_scalar_type_function)(LLVMContext &);
  } vector_load_ops[] = {// TODO(derekjchow): Expand this list.
                         {"_Z6vload4jPU3AS1Kf", 4, Type::getFloatTy}};

  for (const auto &Op : vector_load_ops) {
    auto Name = Op.name;
    auto N = Op.n;
    auto TypeFn = Op.get_scalar_type_function;
    // If we find a function with the matching name.
    if (auto F = M.getFunction(Name)) {
      SmallVector<Instruction *, 4> ToRemoves;

      // Walk the users of the function.
      for (auto &U : F->uses()) {
        if (auto CI = dyn_cast<CallInst>(U.getUser())) {
          // The index argument from vloadn.
          auto Arg0 = CI->getOperand(0);

          // The pointer argument from vloadn.
          auto Arg1 = CI->getOperand(1);

          // Get types.
          auto ScalarNTy = VectorType::get(TypeFn(M.getContext()), N);
          auto ScalarNPointerTy = PointerType::get(
              ScalarNTy, Arg1->getType()->getPointerAddressSpace());

          // Cast to scalarn
          auto Cast =
              CastInst::CreatePointerCast(Arg1, ScalarNPointerTy, "", CI);
          // Index to correct address
          auto Index = GetElementPtrInst::Create(ScalarNTy, Cast, Arg0, "", CI);
          // Load
          auto Load = new LoadInst(Index, "", CI);

          CI->replaceAllUsesWith(Load);
          ToRemoves.push_back(CI);
        }
      }

      Changed = !ToRemoves.empty();

      // And cleanup the calls we don't use anymore.
      for (auto V : ToRemoves) {
        V->eraseFromParent();
      }

      // And remove the function we don't need either too.
      F->eraseFromParent();
    }
  }

  return Changed;
}

bool ReplaceOpenCLBuiltinPass::replaceVloadHalf(Module &M) {
  bool Changed = false;

  const std::vector<const char *> Map = {"_Z10vload_halfjPU3AS1KDh",
                                         "_Z10vload_halfjPU3AS2KDh"};

  for (auto Name : Map) {
    // If we find a function with the matching name.
    if (auto F = M.getFunction(Name)) {
      SmallVector<Instruction *, 4> ToRemoves;

      // Walk the users of the function.
      for (auto &U : F->uses()) {
        if (auto CI = dyn_cast<CallInst>(U.getUser())) {
          // The index argument from vload_half.
          auto Arg0 = CI->getOperand(0);

          // The pointer argument from vload_half.
          auto Arg1 = CI->getOperand(1);

          auto IntTy = Type::getInt32Ty(M.getContext());
          auto Float2Ty = VectorType::get(Type::getFloatTy(M.getContext()), 2);
          auto NewFType = FunctionType::get(Float2Ty, IntTy, false);

          // Our intrinsic to unpack a float2 from an int.
          auto SPIRVIntrinsic = "spirv.unpack.v2f16";

          auto NewF = M.getOrInsertFunction(SPIRVIntrinsic, NewFType);

          if (clspv::Option::F16BitStorage()) {
            auto ShortTy = Type::getInt16Ty(M.getContext());
            auto ShortPointerTy = PointerType::get(
                ShortTy, Arg1->getType()->getPointerAddressSpace());

            // Cast the half* pointer to short*.
            auto Cast =
                CastInst::CreatePointerCast(Arg1, ShortPointerTy, "", CI);

            // Index into the correct address of the casted pointer.
            auto Index = GetElementPtrInst::Create(ShortTy, Cast, Arg0, "", CI);

            // Load from the short* we casted to.
            auto Load = new LoadInst(Index, "", CI);

            // ZExt the short -> int.
            auto ZExt = CastInst::CreateZExtOrBitCast(Load, IntTy, "", CI);

            // Get our float2.
            auto Call = CallInst::Create(NewF, ZExt, "", CI);

            // Extract out the bottom element which is our float result.
            auto Extract = ExtractElementInst::Create(
                Call, ConstantInt::get(IntTy, 0), "", CI);

            CI->replaceAllUsesWith(Extract);
          } else {
            // Assume the pointer argument points to storage aligned to 32bits
            // or more.
            // TODO(dneto): Do more analysis to make sure this is true?
            //
            // Replace call vstore_half(i32 %index, half addrspace(1) %base)
            // with:
            //
            //   %base_i32_ptr = bitcast half addrspace(1)* %base to i32
            //   addrspace(1)* %index_is_odd32 = and i32 %index, 1 %index_i32 =
            //   lshr i32 %index, 1 %in_ptr = getlementptr i32, i32
            //   addrspace(1)* %base_i32_ptr, %index_i32 %value_i32 = load i32,
            //   i32 addrspace(1)* %in_ptr %converted = call <2 x float>
            //   @spirv.unpack.v2f16(i32 %value_i32) %value = extractelement <2
            //   x float> %converted, %index_is_odd32

            auto IntPointerTy = PointerType::get(
                IntTy, Arg1->getType()->getPointerAddressSpace());

            // Cast the base pointer to int*.
            // In a valid call (according to assumptions), this should get
            // optimized away in the simplify GEP pass.
            auto Cast = CastInst::CreatePointerCast(Arg1, IntPointerTy, "", CI);

            auto One = ConstantInt::get(IntTy, 1);
            auto IndexIsOdd = BinaryOperator::CreateAnd(Arg0, One, "", CI);
            auto IndexIntoI32 = BinaryOperator::CreateLShr(Arg0, One, "", CI);

            // Index into the correct address of the casted pointer.
            auto Ptr =
                GetElementPtrInst::Create(IntTy, Cast, IndexIntoI32, "", CI);

            // Load from the int* we casted to.
            auto Load = new LoadInst(Ptr, "", CI);

            // Get our float2.
            auto Call = CallInst::Create(NewF, Load, "", CI);

            // Extract out the float result, where the element number is
            // determined by whether the original index was even or odd.
            auto Extract = ExtractElementInst::Create(Call, IndexIsOdd, "", CI);

            CI->replaceAllUsesWith(Extract);
          }

          // Lastly, remember to remove the user.
          ToRemoves.push_back(CI);
        }
      }

      Changed = !ToRemoves.empty();

      // And cleanup the calls we don't use anymore.
      for (auto V : ToRemoves) {
        V->eraseFromParent();
      }

      // And remove the function we don't need either too.
      F->eraseFromParent();
    }
  }

  return Changed;
}

bool ReplaceOpenCLBuiltinPass::replaceVloadHalf2(Module &M) {

  const std::vector<const char *> Names = {
      "_Z11vload_half2jPU3AS1KDh",
      "_Z12vloada_half2jPU3AS1KDh", // vloada_half2 global
      "_Z11vload_half2jPU3AS2KDh",
      "_Z12vloada_half2jPU3AS2KDh", // vloada_half2 constant
  };

  return replaceCallsWithValue(M, Names, [&M](CallInst *CI) {
    // The index argument from vload_half.
    auto Arg0 = CI->getOperand(0);

    // The pointer argument from vload_half.
    auto Arg1 = CI->getOperand(1);

    auto IntTy = Type::getInt32Ty(M.getContext());
    auto Float2Ty = VectorType::get(Type::getFloatTy(M.getContext()), 2);
    auto NewPointerTy = PointerType::get(
        IntTy, Arg1->getType()->getPointerAddressSpace());
    auto NewFType = FunctionType::get(Float2Ty, IntTy, false);

    // Cast the half* pointer to int*.
    auto Cast = CastInst::CreatePointerCast(Arg1, NewPointerTy, "", CI);

    // Index into the correct address of the casted pointer.
    auto Index = GetElementPtrInst::Create(IntTy, Cast, Arg0, "", CI);

    // Load from the int* we casted to.
    auto Load = new LoadInst(Index, "", CI);

    // Our intrinsic to unpack a float2 from an int.
    auto SPIRVIntrinsic = "spirv.unpack.v2f16";

    auto NewF = M.getOrInsertFunction(SPIRVIntrinsic, NewFType);

    // Get our float2.
    return CallInst::Create(NewF, Load, "", CI);
  });
}

bool ReplaceOpenCLBuiltinPass::replaceVloadHalf4(Module &M) {

  const std::vector<const char *> Names = {
      "_Z11vload_half4jPU3AS1KDh",
      "_Z12vloada_half4jPU3AS1KDh",
      "_Z11vload_half4jPU3AS2KDh",
      "_Z12vloada_half4jPU3AS2KDh",
  };

  return replaceCallsWithValue(M, Names, [&M](CallInst *CI) {
    // The index argument from vload_half.
    auto Arg0 = CI->getOperand(0);

    // The pointer argument from vload_half.
    auto Arg1 = CI->getOperand(1);

    auto IntTy = Type::getInt32Ty(M.getContext());
    auto Int2Ty = VectorType::get(IntTy, 2);
    auto Float2Ty = VectorType::get(Type::getFloatTy(M.getContext()), 2);
    auto NewPointerTy = PointerType::get(
        Int2Ty, Arg1->getType()->getPointerAddressSpace());
    auto NewFType = FunctionType::get(Float2Ty, IntTy, false);

    // Cast the half* pointer to int2*.
    auto Cast = CastInst::CreatePointerCast(Arg1, NewPointerTy, "", CI);

    // Index into the correct address of the casted pointer.
    auto Index = GetElementPtrInst::Create(Int2Ty, Cast, Arg0, "", CI);

    // Load from the int2* we casted to.
    auto Load = new LoadInst(Index, "", CI);

    // Extract each element from the loaded int2.
    auto X = ExtractElementInst::Create(Load, ConstantInt::get(IntTy, 0),
                                        "", CI);
    auto Y = ExtractElementInst::Create(Load, ConstantInt::get(IntTy, 1),
                                        "", CI);

    // Our intrinsic to unpack a float2 from an int.
    auto SPIRVIntrinsic = "spirv.unpack.v2f16";

    auto NewF = M.getOrInsertFunction(SPIRVIntrinsic, NewFType);

    // Get the lower (x & y) components of our final float4.
    auto Lo = CallInst::Create(NewF, X, "", CI);

    // Get the higher (z & w) components of our final float4.
    auto Hi = CallInst::Create(NewF, Y, "", CI);

    Constant *ShuffleMask[4] = {
        ConstantInt::get(IntTy, 0), ConstantInt::get(IntTy, 1),
        ConstantInt::get(IntTy, 2), ConstantInt::get(IntTy, 3)};

    // Combine our two float2's into one float4.
    return new ShuffleVectorInst(Lo, Hi, ConstantVector::get(ShuffleMask),
                                 "", CI);
  });
}

bool ReplaceOpenCLBuiltinPass::replaceClspvVloadaHalf2(Module &M) {

  // Replace __clspv_vloada_half2(uint Index, global uint* Ptr) with:
  //
  //    %u = load i32 %ptr
  //    %fxy = call <2 x float> Unpack2xHalf(u)
  //    %result = shufflevector %fxy %fzw <4 x i32> <0, 1, 2, 3>
  const std::vector<const char *> Names = {
      "_Z20__clspv_vloada_half2jPU3AS1Kj", // global
      "_Z20__clspv_vloada_half2jPU3AS3Kj", // local
      "_Z20__clspv_vloada_half2jPKj",      // private
  };

<<<<<<< HEAD
  for (auto Name : Map) {
    // If we find a function with the matching name.
    if (auto F = M.getFunction(Name)) {
      SmallVector<Instruction *, 4> ToRemoves;

      // Walk the users of the function.
      for (auto &U : F->uses()) {
        if (auto *CI = dyn_cast<CallInst>(U.getUser())) {
          auto Index = CI->getOperand(0);
          auto Ptr = CI->getOperand(1);

          auto IntTy = Type::getInt32Ty(M.getContext());
          auto Float2Ty = VectorType::get(Type::getFloatTy(M.getContext()), 2);
          auto NewFType = FunctionType::get(Float2Ty, IntTy, false);

          auto IndexedPtr =
              GetElementPtrInst::Create(IntTy, Ptr, Index, "", CI);
          auto Load = new LoadInst(IndexedPtr, "", CI);

          // Our intrinsic to unpack a float2 from an int.
          auto SPIRVIntrinsic = "spirv.unpack.v2f16";

          auto NewF = M.getOrInsertFunction(SPIRVIntrinsic, NewFType);
=======
  return replaceCallsWithValue(M, Names, [&M](CallInst *CI) {
    auto Index = CI->getOperand(0);
    auto Ptr = CI->getOperand(1);
>>>>>>> e8edce34

    auto IntTy = Type::getInt32Ty(M.getContext());
    auto Float2Ty = VectorType::get(Type::getFloatTy(M.getContext()), 2);
    auto NewFType = FunctionType::get(Float2Ty, IntTy, false);

    auto IndexedPtr =
        GetElementPtrInst::Create(IntTy, Ptr, Index, "", CI);
    auto Load = new LoadInst(IndexedPtr, "", CI);

    // Our intrinsic to unpack a float2 from an int.
    auto SPIRVIntrinsic = "spirv.unpack.v2f16";

    auto NewF = M.getOrInsertFunction(SPIRVIntrinsic, NewFType);

    // Get our final float2.
    return CallInst::Create(NewF, Load, "", CI);
  });
}

bool ReplaceOpenCLBuiltinPass::replaceClspvVloadaHalf4(Module &M) {

  // Replace __clspv_vloada_half4(uint Index, global uint2* Ptr) with:
  //
  //    %u2 = load <2 x i32> %ptr
  //    %u2xy = extractelement %u2, 0
  //    %u2zw = extractelement %u2, 1
  //    %fxy = call <2 x float> Unpack2xHalf(uint)
  //    %fzw = call <2 x float> Unpack2xHalf(uint)
  //    %result = shufflevector %fxy %fzw <4 x i32> <0, 1, 2, 3>
  const std::vector<const char *> Names = {
      "_Z20__clspv_vloada_half4jPU3AS1KDv2_j", // global
      "_Z20__clspv_vloada_half4jPU3AS3KDv2_j", // local
      "_Z20__clspv_vloada_half4jPKDv2_j",      // private
  };

  return replaceCallsWithValue(M, Names, [&M](CallInst *CI) {
    auto Index = CI->getOperand(0);
    auto Ptr = CI->getOperand(1);

    auto IntTy = Type::getInt32Ty(M.getContext());
    auto Int2Ty = VectorType::get(IntTy, 2);
    auto Float2Ty = VectorType::get(Type::getFloatTy(M.getContext()), 2);
    auto NewFType = FunctionType::get(Float2Ty, IntTy, false);

    auto IndexedPtr =
        GetElementPtrInst::Create(Int2Ty, Ptr, Index, "", CI);
    auto Load = new LoadInst(IndexedPtr, "", CI);

    // Extract each element from the loaded int2.
    auto X = ExtractElementInst::Create(Load, ConstantInt::get(IntTy, 0),
                                        "", CI);
    auto Y = ExtractElementInst::Create(Load, ConstantInt::get(IntTy, 1),
                                        "", CI);

    // Our intrinsic to unpack a float2 from an int.
    auto SPIRVIntrinsic = "spirv.unpack.v2f16";

    auto NewF = M.getOrInsertFunction(SPIRVIntrinsic, NewFType);

    // Get the lower (x & y) components of our final float4.
    auto Lo = CallInst::Create(NewF, X, "", CI);

    // Get the higher (z & w) components of our final float4.
    auto Hi = CallInst::Create(NewF, Y, "", CI);

    Constant *ShuffleMask[4] = {
        ConstantInt::get(IntTy, 0), ConstantInt::get(IntTy, 1),
        ConstantInt::get(IntTy, 2), ConstantInt::get(IntTy, 3)};

    // Combine our two float2's into one float4.
    return new ShuffleVectorInst(Lo, Hi, ConstantVector::get(ShuffleMask),
                                 "", CI);
  });
}

bool ReplaceOpenCLBuiltinPass::replaceVstoreHalf(Module &M) {

  const std::vector<const char *> Names = {"_Z11vstore_halffjPU3AS1Dh",
                                           "_Z15vstore_half_rtefjPU3AS1Dh",
                                           "_Z15vstore_half_rtzfjPU3AS1Dh"};

  return replaceCallsWithValue(M, Names, [&M](CallInst* CI) {
    // The value to store.
    auto Arg0 = CI->getOperand(0);

    // The index argument from vstore_half.
    auto Arg1 = CI->getOperand(1);

<<<<<<< HEAD
          if (clspv::Option::F16BitStorage()) {
            auto ShortTy = Type::getInt16Ty(M.getContext());
            auto ShortPointerTy = PointerType::get(
                ShortTy, Arg2->getType()->getPointerAddressSpace());

            // Truncate our i32 to an i16.
            auto Trunc = CastInst::CreateTruncOrBitCast(X, ShortTy, "", CI);

            // Cast the half* pointer to short*.
            auto Cast =
                CastInst::CreatePointerCast(Arg2, ShortPointerTy, "", CI);

            // Index into the correct address of the casted pointer.
            auto Index = GetElementPtrInst::Create(ShortTy, Cast, Arg1, "", CI);

            // Store to the int* we casted to.
            auto Store = new StoreInst(Trunc, Index, CI);

            CI->replaceAllUsesWith(Store);
          } else {
            // We can only write to 32-bit aligned words.
            //
            // Assuming base is aligned to 32-bits, replace the equivalent of
            //   vstore_half(value, index, base)
            // with:
            //   uint32_t* target_ptr = (uint32_t*)(base) + index / 2;
            //   uint32_t write_to_upper_half = index & 1u;
            //   uint32_t shift = write_to_upper_half << 4;
            //
            //   // Pack the float value as a half number in bottom 16 bits
            //   // of an i32.
            //   uint32_t packed = spirv.pack.v2f16((float2)(value, undef));
            //
            //   uint32_t xor_value =   (*target_ptr & (0xffff << shift))
            //                        ^ ((packed & 0xffff) << shift)
            //   // We only need relaxed consistency, but OpenCL 1.2 only has
            //   // sequentially consistent atomics.
            //   // TODO(dneto): Use relaxed consistency.
            //   atomic_xor(target_ptr, xor_value)
            auto IntPointerTy = PointerType::get(
                IntTy, Arg2->getType()->getPointerAddressSpace());

            auto Four = ConstantInt::get(IntTy, 4);
            auto FFFF = ConstantInt::get(IntTy, 0xffff);

            auto IndexIsOdd =
                BinaryOperator::CreateAnd(Arg1, One, "index_is_odd_i32", CI);
            // Compute index / 2
            auto IndexIntoI32 =
                BinaryOperator::CreateLShr(Arg1, One, "index_into_i32", CI);
            auto BaseI32Ptr = CastInst::CreatePointerCast(Arg2, IntPointerTy,
                                                          "base_i32_ptr", CI);
            auto OutPtr = GetElementPtrInst::Create(
                IntTy, BaseI32Ptr, IndexIntoI32, "base_i32_ptr", CI);
            auto CurrentValue = new LoadInst(OutPtr, "current_value", CI);
            auto Shift =
                BinaryOperator::CreateShl(IndexIsOdd, Four, "shift", CI);
            auto MaskBitsToWrite = BinaryOperator::CreateShl(
                FFFF, Shift, "mask_bits_to_write", CI);
            auto MaskedCurrent = BinaryOperator::CreateAnd(
                MaskBitsToWrite, CurrentValue, "masked_current", CI);

            auto XLowerBits =
                BinaryOperator::CreateAnd(X, FFFF, "lower_bits_of_packed", CI);
            auto NewBitsToWrite = BinaryOperator::CreateShl(
                XLowerBits, Shift, "new_bits_to_write", CI);
            auto ValueToXor = BinaryOperator::CreateXor(
                MaskedCurrent, NewBitsToWrite, "value_to_xor", CI);

            // Generate the call to atomi_xor.
            SmallVector<Type *, 5> ParamTypes;
            // The pointer type.
            ParamTypes.push_back(IntPointerTy);
            // The Types for memory scope, semantics, and value.
            ParamTypes.push_back(IntTy);
            ParamTypes.push_back(IntTy);
            ParamTypes.push_back(IntTy);
            auto NewFType = FunctionType::get(IntTy, ParamTypes, false);
            auto NewF = M.getOrInsertFunction("spirv.atomic_xor", NewFType);

            const auto ConstantScopeDevice =
                ConstantInt::get(IntTy, spv::ScopeDevice);
            // Assume the pointee is in OpenCL global (SPIR-V Uniform) or local
            // (SPIR-V Workgroup).
            const auto AddrSpaceSemanticsBits =
                IntPointerTy->getPointerAddressSpace() == 1
                    ? spv::MemorySemanticsUniformMemoryMask
                    : spv::MemorySemanticsWorkgroupMemoryMask;

            // We're using relaxed consistency here.
            const auto ConstantMemorySemantics =
                ConstantInt::get(IntTy, spv::MemorySemanticsUniformMemoryMask |
                                            AddrSpaceSemanticsBits);

            SmallVector<Value *, 5> Params{OutPtr, ConstantScopeDevice,
                                           ConstantMemorySemantics, ValueToXor};
            CallInst::Create(NewF, Params, "store_halfword_xor_trick", CI);
          }

          // Lastly, remember to remove the user.
          ToRemoves.push_back(CI);
        }
      }

      Changed = !ToRemoves.empty();

      // And cleanup the calls we don't use anymore.
      for (auto V : ToRemoves) {
        V->eraseFromParent();
      }

      // And remove the function we don't need either too.
      F->eraseFromParent();
=======
    // The pointer argument from vstore_half.
    auto Arg2 = CI->getOperand(2);

    auto IntTy = Type::getInt32Ty(M.getContext());
    auto Float2Ty = VectorType::get(Type::getFloatTy(M.getContext()), 2);
    auto NewFType = FunctionType::get(IntTy, Float2Ty, false);
    auto One = ConstantInt::get(IntTy, 1);

    // Our intrinsic to pack a float2 to an int.
    auto SPIRVIntrinsic = "spirv.pack.v2f16";

    auto NewF = M.getOrInsertFunction(SPIRVIntrinsic, NewFType);

    // Insert our value into a float2 so that we can pack it.
    auto TempVec =
        InsertElementInst::Create(UndefValue::get(Float2Ty), Arg0,
                                  ConstantInt::get(IntTy, 0), "", CI);

    // Pack the float2 -> half2 (in an int).
    auto X = CallInst::Create(NewF, TempVec, "", CI);

    Value *Ret;
    if (clspv::Option::F16BitStorage()) {
      auto ShortTy = Type::getInt16Ty(M.getContext());
      auto ShortPointerTy = PointerType::get(
          ShortTy, Arg2->getType()->getPointerAddressSpace());

      // Truncate our i32 to an i16.
      auto Trunc = CastInst::CreateTruncOrBitCast(X, ShortTy, "", CI);

      // Cast the half* pointer to short*.
      auto Cast = CastInst::CreatePointerCast(Arg2, ShortPointerTy, "", CI);

      // Index into the correct address of the casted pointer.
      auto Index = GetElementPtrInst::Create(ShortTy, Cast, Arg1, "", CI);

      // Store to the int* we casted to.
      Ret = new StoreInst(Trunc, Index, CI);
    } else {
      // We can only write to 32-bit aligned words.
      //
      // Assuming base is aligned to 32-bits, replace the equivalent of
      //   vstore_half(value, index, base)
      // with:
      //   uint32_t* target_ptr = (uint32_t*)(base) + index / 2;
      //   uint32_t write_to_upper_half = index & 1u;
      //   uint32_t shift = write_to_upper_half << 4;
      //
      //   // Pack the float value as a half number in bottom 16 bits
      //   // of an i32.
      //   uint32_t packed = spirv.pack.v2f16((float2)(value, undef));
      //
      //   uint32_t xor_value =   (*target_ptr & (0xffff << shift))
      //                        ^ ((packed & 0xffff) << shift)
      //   // We only need relaxed consistency, but OpenCL 1.2 only has
      //   // sequentially consistent atomics.
      //   // TODO(dneto): Use relaxed consistency.
      //   atomic_xor(target_ptr, xor_value)
      auto IntPointerTy = PointerType::get(
          IntTy, Arg2->getType()->getPointerAddressSpace());

      auto Four = ConstantInt::get(IntTy, 4);
      auto FFFF = ConstantInt::get(IntTy, 0xffff);

      auto IndexIsOdd = BinaryOperator::CreateAnd(Arg1, One, "index_is_odd_i32", CI);
      // Compute index / 2
      auto IndexIntoI32 = BinaryOperator::CreateLShr(Arg1, One, "index_into_i32", CI);
      auto BaseI32Ptr = CastInst::CreatePointerCast(Arg2, IntPointerTy, "base_i32_ptr", CI);
      auto OutPtr = GetElementPtrInst::Create(IntTy, BaseI32Ptr, IndexIntoI32, "base_i32_ptr", CI);
      auto CurrentValue = new LoadInst(OutPtr, "current_value", CI);
      auto Shift = BinaryOperator::CreateShl(IndexIsOdd, Four, "shift", CI);
      auto MaskBitsToWrite = BinaryOperator::CreateShl(FFFF, Shift, "mask_bits_to_write", CI);
      auto MaskedCurrent = BinaryOperator::CreateAnd(MaskBitsToWrite, CurrentValue, "masked_current", CI);

      auto XLowerBits = BinaryOperator::CreateAnd(X, FFFF, "lower_bits_of_packed", CI);
      auto NewBitsToWrite = BinaryOperator::CreateShl(XLowerBits, Shift, "new_bits_to_write", CI);
      auto ValueToXor = BinaryOperator::CreateXor(MaskedCurrent, NewBitsToWrite, "value_to_xor", CI);

      // Generate the call to atomi_xor.
      SmallVector<Type *, 5> ParamTypes;
      // The pointer type.
      ParamTypes.push_back(IntPointerTy);
      // The Types for memory scope, semantics, and value.
      ParamTypes.push_back(IntTy);
      ParamTypes.push_back(IntTy);
      ParamTypes.push_back(IntTy);
      auto NewFType = FunctionType::get(IntTy, ParamTypes, false);
      auto NewF = M.getOrInsertFunction("spirv.atomic_xor", NewFType);

      const auto ConstantScopeDevice =
          ConstantInt::get(IntTy, spv::ScopeDevice);
      // Assume the pointee is in OpenCL global (SPIR-V Uniform) or local
      // (SPIR-V Workgroup).
      const auto AddrSpaceSemanticsBits =
          IntPointerTy->getPointerAddressSpace() == 1
              ? spv::MemorySemanticsUniformMemoryMask
              : spv::MemorySemanticsWorkgroupMemoryMask;

      // We're using relaxed consistency here.
      const auto ConstantMemorySemantics =
          ConstantInt::get(IntTy, spv::MemorySemanticsUniformMemoryMask |
                                      AddrSpaceSemanticsBits);

      SmallVector<Value *, 5> Params{OutPtr, ConstantScopeDevice,
                                     ConstantMemorySemantics, ValueToXor};
      CallInst::Create(NewF, Params, "store_halfword_xor_trick", CI);
      Ret = nullptr;
>>>>>>> e8edce34
    }

    return Ret;
  });
}

bool ReplaceOpenCLBuiltinPass::replaceVstoreHalf2(Module &M) {

  const std::vector<const char *> Names = {
      "_Z12vstore_half2Dv2_fjPU3AS1Dh",
      "_Z13vstorea_half2Dv2_fjPU3AS1Dh", // vstorea global
      "_Z13vstorea_half2Dv2_fjPU3AS3Dh", // vstorea local
      "_Z13vstorea_half2Dv2_fjPDh",      // vstorea private
      "_Z16vstore_half2_rteDv2_fjPU3AS1Dh",
      "_Z17vstorea_half2_rteDv2_fjPU3AS1Dh", // vstorea global
      "_Z17vstorea_half2_rteDv2_fjPU3AS3Dh", // vstorea local
      "_Z17vstorea_half2_rteDv2_fjPDh",      // vstorea private
      "_Z16vstore_half2_rtzDv2_fjPU3AS1Dh",
      "_Z17vstorea_half2_rtzDv2_fjPU3AS1Dh", // vstorea global
      "_Z17vstorea_half2_rtzDv2_fjPU3AS3Dh", // vstorea local
      "_Z17vstorea_half2_rtzDv2_fjPDh",      // vstorea private
  };

  return replaceCallsWithValue(M, Names, [&M](CallInst* CI) {
    // The value to store.
    auto Arg0 = CI->getOperand(0);

    // The index argument from vstore_half.
    auto Arg1 = CI->getOperand(1);

    // The pointer argument from vstore_half.
    auto Arg2 = CI->getOperand(2);

    auto IntTy = Type::getInt32Ty(M.getContext());
    auto Float2Ty = VectorType::get(Type::getFloatTy(M.getContext()), 2);
    auto NewPointerTy = PointerType::get(
        IntTy, Arg2->getType()->getPointerAddressSpace());
    auto NewFType = FunctionType::get(IntTy, Float2Ty, false);

    // Our intrinsic to pack a float2 to an int.
    auto SPIRVIntrinsic = "spirv.pack.v2f16";

    auto NewF = M.getOrInsertFunction(SPIRVIntrinsic, NewFType);

    // Turn the packed x & y into the final packing.
    auto X = CallInst::Create(NewF, Arg0, "", CI);

    // Cast the half* pointer to int*.
    auto Cast = CastInst::CreatePointerCast(Arg2, NewPointerTy, "", CI);

    // Index into the correct address of the casted pointer.
    auto Index = GetElementPtrInst::Create(IntTy, Cast, Arg1, "", CI);

    // Store to the int* we casted to.
    return new StoreInst(X, Index, CI);
  });
}

bool ReplaceOpenCLBuiltinPass::replaceVstoreHalf4(Module &M) {

  const std::vector<const char *> Names = {
      "_Z12vstore_half4Dv4_fjPU3AS1Dh",
      "_Z13vstorea_half4Dv4_fjPU3AS1Dh", // global
      "_Z13vstorea_half4Dv4_fjPU3AS3Dh", // local
      "_Z13vstorea_half4Dv4_fjPDh",      // private
      "_Z16vstore_half4_rteDv4_fjPU3AS1Dh",
      "_Z17vstorea_half4_rteDv4_fjPU3AS1Dh", // global
      "_Z17vstorea_half4_rteDv4_fjPU3AS3Dh", // local
      "_Z17vstorea_half4_rteDv4_fjPDh",      // private
      "_Z16vstore_half4_rtzDv4_fjPU3AS1Dh",
      "_Z17vstorea_half4_rtzDv4_fjPU3AS1Dh", // global
      "_Z17vstorea_half4_rtzDv4_fjPU3AS3Dh", // local
      "_Z17vstorea_half4_rtzDv4_fjPDh",      // private
  };

  return replaceCallsWithValue(M, Names, [&M](CallInst *CI) {
    // The value to store.
    auto Arg0 = CI->getOperand(0);

    // The index argument from vstore_half.
    auto Arg1 = CI->getOperand(1);

    // The pointer argument from vstore_half.
    auto Arg2 = CI->getOperand(2);

    auto IntTy = Type::getInt32Ty(M.getContext());
    auto Int2Ty = VectorType::get(IntTy, 2);
    auto Float2Ty = VectorType::get(Type::getFloatTy(M.getContext()), 2);
    auto NewPointerTy = PointerType::get(
        Int2Ty, Arg2->getType()->getPointerAddressSpace());
    auto NewFType = FunctionType::get(IntTy, Float2Ty, false);

    Constant *LoShuffleMask[2] = {ConstantInt::get(IntTy, 0),
                                  ConstantInt::get(IntTy, 1)};

    // Extract out the x & y components of our to store value.
    auto Lo =
        new ShuffleVectorInst(Arg0, UndefValue::get(Arg0->getType()),
                              ConstantVector::get(LoShuffleMask), "", CI);

    Constant *HiShuffleMask[2] = {ConstantInt::get(IntTy, 2),
                                  ConstantInt::get(IntTy, 3)};

    // Extract out the z & w components of our to store value.
    auto Hi =
        new ShuffleVectorInst(Arg0, UndefValue::get(Arg0->getType()),
                              ConstantVector::get(HiShuffleMask), "", CI);

    // Our intrinsic to pack a float2 to an int.
    auto SPIRVIntrinsic = "spirv.pack.v2f16";

    auto NewF = M.getOrInsertFunction(SPIRVIntrinsic, NewFType);

    // Turn the packed x & y into the final component of our int2.
    auto X = CallInst::Create(NewF, Lo, "", CI);

    // Turn the packed z & w into the final component of our int2.
    auto Y = CallInst::Create(NewF, Hi, "", CI);

    auto Combine = InsertElementInst::Create(
        UndefValue::get(Int2Ty), X, ConstantInt::get(IntTy, 0), "", CI);
    Combine = InsertElementInst::Create(
        Combine, Y, ConstantInt::get(IntTy, 1), "", CI);

    // Cast the half* pointer to int2*.
    auto Cast = CastInst::CreatePointerCast(Arg2, NewPointerTy, "", CI);

    // Index into the correct address of the casted pointer.
    auto Index = GetElementPtrInst::Create(Int2Ty, Cast, Arg1, "", CI);

    // Store to the int2* we casted to.
    return new StoreInst(Combine, Index, CI);
  });
}

bool ReplaceOpenCLBuiltinPass::replaceReadImageF(Module &M) {
  bool Changed = false;

  const std::map<const char *, const char *> Map = {
      {"_Z11read_imagef14ocl_image2d_ro11ocl_samplerDv2_i",
       "_Z11read_imagef14ocl_image2d_ro11ocl_samplerDv2_f"},
      {"_Z11read_imagef14ocl_image2d_ro11ocl_samplerDv4_i",
       "_Z11read_imagef14ocl_image2d_ro11ocl_samplerDv4_f"}};

  for (auto Pair : Map) {
    // If we find a function with the matching name.
    if (auto F = M.getFunction(Pair.first)) {
      SmallVector<Instruction *, 4> ToRemoves;

      // Walk the users of the function.
      for (auto &U : F->uses()) {
        if (auto CI = dyn_cast<CallInst>(U.getUser())) {
          // The image.
          auto Arg0 = CI->getOperand(0);

          // The sampler.
          auto Arg1 = CI->getOperand(1);

          // The coordinate (integer type that we can't handle).
          auto Arg2 = CI->getOperand(2);

          auto FloatVecTy =
              VectorType::get(Type::getFloatTy(M.getContext()),
                              Arg2->getType()->getVectorNumElements());

          auto NewFType = FunctionType::get(
              CI->getType(), {Arg0->getType(), Arg1->getType(), FloatVecTy},
              false);

          auto NewF = M.getOrInsertFunction(Pair.second, NewFType);

          auto Cast =
              CastInst::Create(Instruction::SIToFP, Arg2, FloatVecTy, "", CI);

          auto NewCI = CallInst::Create(NewF, {Arg0, Arg1, Cast}, "", CI);

          CI->replaceAllUsesWith(NewCI);

          // Lastly, remember to remove the user.
          ToRemoves.push_back(CI);
        }
      }

      Changed = !ToRemoves.empty();

      // And cleanup the calls we don't use anymore.
      for (auto V : ToRemoves) {
        V->eraseFromParent();
      }

      // And remove the function we don't need either too.
      F->eraseFromParent();
    }
  }

  return Changed;
}

bool ReplaceOpenCLBuiltinPass::replaceAtomics(Module &M) {
  bool Changed = false;

  const std::map<const char *, const char *> Map = {
      {"_Z8atom_incPU3AS1Vi", "spirv.atomic_inc"},
      {"_Z8atom_incPU3AS3Vi", "spirv.atomic_inc"},
      {"_Z8atom_incPU3AS1Vj", "spirv.atomic_inc"},
      {"_Z8atom_incPU3AS3Vj", "spirv.atomic_inc"},
      {"_Z8atom_decPU3AS1Vi", "spirv.atomic_dec"},
      {"_Z8atom_decPU3AS3Vi", "spirv.atomic_dec"},
      {"_Z8atom_decPU3AS1Vj", "spirv.atomic_dec"},
      {"_Z8atom_decPU3AS3Vj", "spirv.atomic_dec"},
      {"_Z12atom_cmpxchgPU3AS1Viii", "spirv.atomic_compare_exchange"},
      {"_Z12atom_cmpxchgPU3AS3Viii", "spirv.atomic_compare_exchange"},
      {"_Z12atom_cmpxchgPU3AS1Vjjj", "spirv.atomic_compare_exchange"},
      {"_Z12atom_cmpxchgPU3AS3Vjjj", "spirv.atomic_compare_exchange"},
      {"_Z10atomic_incPU3AS1Vi", "spirv.atomic_inc"},
      {"_Z10atomic_incPU3AS3Vi", "spirv.atomic_inc"},
      {"_Z10atomic_incPU3AS1Vj", "spirv.atomic_inc"},
      {"_Z10atomic_incPU3AS3Vj", "spirv.atomic_inc"},
      {"_Z10atomic_decPU3AS1Vi", "spirv.atomic_dec"},
      {"_Z10atomic_decPU3AS3Vi", "spirv.atomic_dec"},
      {"_Z10atomic_decPU3AS1Vj", "spirv.atomic_dec"},
      {"_Z10atomic_decPU3AS3Vj", "spirv.atomic_dec"},
      {"_Z14atomic_cmpxchgPU3AS1Viii", "spirv.atomic_compare_exchange"},
      {"_Z14atomic_cmpxchgPU3AS3Viii", "spirv.atomic_compare_exchange"},
      {"_Z14atomic_cmpxchgPU3AS1Vjjj", "spirv.atomic_compare_exchange"},
      {"_Z14atomic_cmpxchgPU3AS3Vjjj", "spirv.atomic_compare_exchange"}};

  for (auto Pair : Map) {
    // If we find a function with the matching name.
    if (auto F = M.getFunction(Pair.first)) {
      SmallVector<Instruction *, 4> ToRemoves;

      // Walk the users of the function.
      for (auto &U : F->uses()) {
        if (auto CI = dyn_cast<CallInst>(U.getUser())) {
          auto FType = F->getFunctionType();
          SmallVector<Type *, 5> ParamTypes;

          // The pointer type.
          ParamTypes.push_back(FType->getParamType(0));

          auto IntTy = Type::getInt32Ty(M.getContext());

          // The memory scope type.
          ParamTypes.push_back(IntTy);

          // The memory semantics type.
          ParamTypes.push_back(IntTy);

          if (2 < CI->getNumArgOperands()) {
            // The unequal memory semantics type.
            ParamTypes.push_back(IntTy);

            // The value type.
            ParamTypes.push_back(FType->getParamType(2));

            // The comparator type.
            ParamTypes.push_back(FType->getParamType(1));
          } else if (1 < CI->getNumArgOperands()) {
            // The value type.
            ParamTypes.push_back(FType->getParamType(1));
          }

          auto NewFType =
              FunctionType::get(FType->getReturnType(), ParamTypes, false);
          auto NewF = M.getOrInsertFunction(Pair.second, NewFType);

          // We need to map the OpenCL constants to the SPIR-V equivalents.
          const auto ConstantScopeDevice =
              ConstantInt::get(IntTy, spv::ScopeDevice);
          const auto ConstantMemorySemantics = ConstantInt::get(
              IntTy, spv::MemorySemanticsUniformMemoryMask |
                         spv::MemorySemanticsSequentiallyConsistentMask);

          SmallVector<Value *, 5> Params;

          // The pointer.
          Params.push_back(CI->getArgOperand(0));

          // The memory scope.
          Params.push_back(ConstantScopeDevice);

          // The memory semantics.
          Params.push_back(ConstantMemorySemantics);

          if (2 < CI->getNumArgOperands()) {
            // The unequal memory semantics.
            Params.push_back(ConstantMemorySemantics);

            // The value.
            Params.push_back(CI->getArgOperand(2));

            // The comparator.
            Params.push_back(CI->getArgOperand(1));
          } else if (1 < CI->getNumArgOperands()) {
            // The value.
            Params.push_back(CI->getArgOperand(1));
          }

          auto NewCI = CallInst::Create(NewF, Params, "", CI);

          CI->replaceAllUsesWith(NewCI);

          // Lastly, remember to remove the user.
          ToRemoves.push_back(CI);
        }
      }

      Changed = !ToRemoves.empty();

      // And cleanup the calls we don't use anymore.
      for (auto V : ToRemoves) {
        V->eraseFromParent();
      }

      // And remove the function we don't need either too.
      F->eraseFromParent();
    }
  }

  const std::map<const char *, llvm::AtomicRMWInst::BinOp> Map2 = {
      {"_Z8atom_addPU3AS1Vii", llvm::AtomicRMWInst::Add},
      {"_Z8atom_addPU3AS3Vii", llvm::AtomicRMWInst::Add},
      {"_Z8atom_addPU3AS1Vjj", llvm::AtomicRMWInst::Add},
      {"_Z8atom_addPU3AS3Vjj", llvm::AtomicRMWInst::Add},
      {"_Z8atom_subPU3AS1Vii", llvm::AtomicRMWInst::Sub},
      {"_Z8atom_subPU3AS3Vii", llvm::AtomicRMWInst::Sub},
      {"_Z8atom_subPU3AS1Vjj", llvm::AtomicRMWInst::Sub},
      {"_Z8atom_subPU3AS3Vjj", llvm::AtomicRMWInst::Sub},
      {"_Z9atom_xchgPU3AS1Vii", llvm::AtomicRMWInst::Xchg},
      {"_Z9atom_xchgPU3AS3Vii", llvm::AtomicRMWInst::Xchg},
      {"_Z9atom_xchgPU3AS1Vjj", llvm::AtomicRMWInst::Xchg},
      {"_Z9atom_xchgPU3AS3Vjj", llvm::AtomicRMWInst::Xchg},
      {"_Z8atom_minPU3AS1Vii", llvm::AtomicRMWInst::Min},
      {"_Z8atom_minPU3AS3Vii", llvm::AtomicRMWInst::Min},
      {"_Z8atom_minPU3AS1Vjj", llvm::AtomicRMWInst::UMin},
      {"_Z8atom_minPU3AS3Vjj", llvm::AtomicRMWInst::UMin},
      {"_Z8atom_maxPU3AS1Vii", llvm::AtomicRMWInst::Max},
      {"_Z8atom_maxPU3AS3Vii", llvm::AtomicRMWInst::Max},
      {"_Z8atom_maxPU3AS1Vjj", llvm::AtomicRMWInst::UMax},
      {"_Z8atom_maxPU3AS3Vjj", llvm::AtomicRMWInst::UMax},
      {"_Z8atom_andPU3AS1Vii", llvm::AtomicRMWInst::And},
      {"_Z8atom_andPU3AS3Vii", llvm::AtomicRMWInst::And},
      {"_Z8atom_andPU3AS1Vjj", llvm::AtomicRMWInst::And},
      {"_Z8atom_andPU3AS3Vjj", llvm::AtomicRMWInst::And},
      {"_Z7atom_orPU3AS1Vii", llvm::AtomicRMWInst::Or},
      {"_Z7atom_orPU3AS3Vii", llvm::AtomicRMWInst::Or},
      {"_Z7atom_orPU3AS1Vjj", llvm::AtomicRMWInst::Or},
      {"_Z7atom_orPU3AS3Vjj", llvm::AtomicRMWInst::Or},
      {"_Z8atom_xorPU3AS1Vii", llvm::AtomicRMWInst::Xor},
      {"_Z8atom_xorPU3AS3Vii", llvm::AtomicRMWInst::Xor},
      {"_Z8atom_xorPU3AS1Vjj", llvm::AtomicRMWInst::Xor},
      {"_Z8atom_xorPU3AS3Vjj", llvm::AtomicRMWInst::Xor},
      {"_Z10atomic_addPU3AS1Vii", llvm::AtomicRMWInst::Add},
      {"_Z10atomic_addPU3AS3Vii", llvm::AtomicRMWInst::Add},
      {"_Z10atomic_addPU3AS1Vjj", llvm::AtomicRMWInst::Add},
      {"_Z10atomic_addPU3AS3Vjj", llvm::AtomicRMWInst::Add},
      {"_Z10atomic_subPU3AS1Vii", llvm::AtomicRMWInst::Sub},
      {"_Z10atomic_subPU3AS3Vii", llvm::AtomicRMWInst::Sub},
      {"_Z10atomic_subPU3AS1Vjj", llvm::AtomicRMWInst::Sub},
      {"_Z10atomic_subPU3AS3Vjj", llvm::AtomicRMWInst::Sub},
      {"_Z11atomic_xchgPU3AS1Vii", llvm::AtomicRMWInst::Xchg},
      {"_Z11atomic_xchgPU3AS3Vii", llvm::AtomicRMWInst::Xchg},
      {"_Z11atomic_xchgPU3AS1Vjj", llvm::AtomicRMWInst::Xchg},
      {"_Z11atomic_xchgPU3AS3Vjj", llvm::AtomicRMWInst::Xchg},
      {"_Z10atomic_minPU3AS1Vii", llvm::AtomicRMWInst::Min},
      {"_Z10atomic_minPU3AS3Vii", llvm::AtomicRMWInst::Min},
      {"_Z10atomic_minPU3AS1Vjj", llvm::AtomicRMWInst::UMin},
      {"_Z10atomic_minPU3AS3Vjj", llvm::AtomicRMWInst::UMin},
      {"_Z10atomic_maxPU3AS1Vii", llvm::AtomicRMWInst::Max},
      {"_Z10atomic_maxPU3AS3Vii", llvm::AtomicRMWInst::Max},
      {"_Z10atomic_maxPU3AS1Vjj", llvm::AtomicRMWInst::UMax},
      {"_Z10atomic_maxPU3AS3Vjj", llvm::AtomicRMWInst::UMax},
      {"_Z10atomic_andPU3AS1Vii", llvm::AtomicRMWInst::And},
      {"_Z10atomic_andPU3AS3Vii", llvm::AtomicRMWInst::And},
      {"_Z10atomic_andPU3AS1Vjj", llvm::AtomicRMWInst::And},
      {"_Z10atomic_andPU3AS3Vjj", llvm::AtomicRMWInst::And},
      {"_Z9atomic_orPU3AS1Vii", llvm::AtomicRMWInst::Or},
      {"_Z9atomic_orPU3AS3Vii", llvm::AtomicRMWInst::Or},
      {"_Z9atomic_orPU3AS1Vjj", llvm::AtomicRMWInst::Or},
      {"_Z9atomic_orPU3AS3Vjj", llvm::AtomicRMWInst::Or},
      {"_Z10atomic_xorPU3AS1Vii", llvm::AtomicRMWInst::Xor},
      {"_Z10atomic_xorPU3AS3Vii", llvm::AtomicRMWInst::Xor},
      {"_Z10atomic_xorPU3AS1Vjj", llvm::AtomicRMWInst::Xor},
      {"_Z10atomic_xorPU3AS3Vjj", llvm::AtomicRMWInst::Xor}};

  for (auto Pair : Map2) {
    // If we find a function with the matching name.
    if (auto F = M.getFunction(Pair.first)) {
      SmallVector<Instruction *, 4> ToRemoves;

      // Walk the users of the function.
      for (auto &U : F->uses()) {
        if (auto CI = dyn_cast<CallInst>(U.getUser())) {
          auto AtomicOp = new AtomicRMWInst(
              Pair.second, CI->getArgOperand(0), CI->getArgOperand(1),
              AtomicOrdering::SequentiallyConsistent, SyncScope::System, CI);

          CI->replaceAllUsesWith(AtomicOp);

          // Lastly, remember to remove the user.
          ToRemoves.push_back(CI);
        }
      }

      Changed = !ToRemoves.empty();

      // And cleanup the calls we don't use anymore.
      for (auto V : ToRemoves) {
        V->eraseFromParent();
      }

      // And remove the function we don't need either too.
      F->eraseFromParent();
    }
  }

  return Changed;
}

bool ReplaceOpenCLBuiltinPass::replaceCross(Module &M) {

  std::vector<const char*> Names = {
    "_Z5crossDv4_fS_",
  };

  return replaceCallsWithValue(M, Names, [&M](CallInst *CI) {

    auto IntTy = Type::getInt32Ty(M.getContext());
    auto FloatTy = Type::getFloatTy(M.getContext());

    Constant *DownShuffleMask[3] = {ConstantInt::get(IntTy, 0),
                                    ConstantInt::get(IntTy, 1),
                                    ConstantInt::get(IntTy, 2)};

    Constant *UpShuffleMask[4] = {
        ConstantInt::get(IntTy, 0), ConstantInt::get(IntTy, 1),
        ConstantInt::get(IntTy, 2), ConstantInt::get(IntTy, 3)};

    Constant *FloatVec[3] = {ConstantFP::get(FloatTy, 0.0f),
                             UndefValue::get(FloatTy),
                             UndefValue::get(FloatTy)};

<<<<<<< HEAD
    // Walk the users of the function.
    for (auto &U : F->uses()) {
      if (auto CI = dyn_cast<CallInst>(U.getUser())) {
        auto Vec4Ty = CI->getArgOperand(0)->getType();
        auto Arg0 =
            new ShuffleVectorInst(CI->getArgOperand(0), UndefValue::get(Vec4Ty),
                                  ConstantVector::get(DownShuffleMask), "", CI);
        auto Arg1 =
            new ShuffleVectorInst(CI->getArgOperand(1), UndefValue::get(Vec4Ty),
                                  ConstantVector::get(DownShuffleMask), "", CI);
        auto Vec3Ty = Arg0->getType();

        auto NewFType = FunctionType::get(Vec3Ty, {Vec3Ty, Vec3Ty}, false);

        auto Cross3Func = M.getOrInsertFunction("_Z5crossDv3_fS_", NewFType);

        auto DownResult = CallInst::Create(Cross3Func, {Arg0, Arg1}, "", CI);

        auto Result =
            new ShuffleVectorInst(DownResult, ConstantVector::get(FloatVec),
                                  ConstantVector::get(UpShuffleMask), "", CI);
=======
    auto Vec4Ty = CI->getArgOperand(0)->getType();
    auto Arg0 = new ShuffleVectorInst(CI->getArgOperand(0), UndefValue::get(Vec4Ty), ConstantVector::get(DownShuffleMask), "", CI);
    auto Arg1 = new ShuffleVectorInst(CI->getArgOperand(1), UndefValue::get(Vec4Ty), ConstantVector::get(DownShuffleMask), "", CI);
    auto Vec3Ty = Arg0->getType();

    auto NewFType =
        FunctionType::get(Vec3Ty, {Vec3Ty, Vec3Ty}, false);
>>>>>>> e8edce34

    auto Cross3Func = M.getOrInsertFunction("_Z5crossDv3_fS_", NewFType);

    auto DownResult = CallInst::Create(Cross3Func, {Arg0, Arg1}, "", CI);

    return new ShuffleVectorInst(DownResult, ConstantVector::get(FloatVec), ConstantVector::get(UpShuffleMask), "", CI);

  });
}

bool ReplaceOpenCLBuiltinPass::replaceFract(Module &M) {
  bool Changed = false;

  // OpenCL's   float result = fract(float x, float* ptr)
  //
  // In the LLVM domain:
  //
  //    %floor_result = call spir_func float @floor(float %x)
  //    store float %floor_result, float * %ptr
  //    %fract_intermediate = call spir_func float @clspv.fract(float %x)
  //    %result = call spir_func float
  //        @fmin(float %fract_intermediate, float 0x1.fffffep-1f)
  //
  // Becomes in the SPIR-V domain, where translations of floor, fmin,
  // and clspv.fract occur in the SPIR-V generator pass:
  //
  //    %glsl_ext = OpExtInstImport "GLSL.std.450"
  //    %just_under_1 = OpConstant %float 0x1.fffffep-1f
  //    ...
  //    %floor_result = OpExtInst %float %glsl_ext Floor %x
  //    OpStore %ptr %floor_result
  //    %fract_intermediate = OpExtInst %float %glsl_ext Fract %x
  //    %fract_result = OpExtInst %float
  //       %glsl_ext Fmin %fract_intermediate %just_under_1

  using std::string;

  // Mapping from the fract builtin to the floor, fmin, and clspv.fract builtins
  // we need.  The clspv.fract builtin is the same as GLSL.std.450 Fract.
  using QuadType =
      std::tuple<const char *, const char *, const char *, const char *>;
  auto make_quad = [](const char *a, const char *b, const char *c,
                      const char *d) {
    return std::tuple<const char *, const char *, const char *, const char *>(
        a, b, c, d);
  };
  const std::vector<QuadType> Functions = {
      make_quad("_Z5fractfPf", "_Z5floorff", "_Z4fminff", "clspv.fract.f"),
      make_quad("_Z5fractDv2_fPS_", "_Z5floorDv2_f", "_Z4fminDv2_ff",
                "clspv.fract.v2f"),
      make_quad("_Z5fractDv3_fPS_", "_Z5floorDv3_f", "_Z4fminDv3_ff",
                "clspv.fract.v3f"),
      make_quad("_Z5fractDv4_fPS_", "_Z5floorDv4_f", "_Z4fminDv4_ff",
                "clspv.fract.v4f"),
  };

  for (auto &quad : Functions) {
    const StringRef fract_name(std::get<0>(quad));

    // If we find a function with the matching name.
    if (auto F = M.getFunction(fract_name)) {
      if (F->use_begin() == F->use_end())
        continue;

      // We have some uses.
      Changed = true;

      auto &Context = M.getContext();

      const StringRef floor_name(std::get<1>(quad));
      const StringRef fmin_name(std::get<2>(quad));
      const StringRef clspv_fract_name(std::get<3>(quad));

      // This is either float or a float vector.  All the float-like
      // types are this type.
      auto result_ty = F->getReturnType();

      Function *fmin_fn = M.getFunction(fmin_name);
      if (!fmin_fn) {
        // Make the fmin function.
        FunctionType *fn_ty =
            FunctionType::get(result_ty, {result_ty, result_ty}, false);
        fmin_fn =
            cast<Function>(M.getOrInsertFunction(fmin_name, fn_ty).getCallee());
        fmin_fn->addFnAttr(Attribute::ReadNone);
        fmin_fn->setCallingConv(CallingConv::SPIR_FUNC);
      }

      Function *floor_fn = M.getFunction(floor_name);
      if (!floor_fn) {
        // Make the floor function.
        FunctionType *fn_ty = FunctionType::get(result_ty, {result_ty}, false);
        floor_fn = cast<Function>(
            M.getOrInsertFunction(floor_name, fn_ty).getCallee());
        floor_fn->addFnAttr(Attribute::ReadNone);
        floor_fn->setCallingConv(CallingConv::SPIR_FUNC);
      }

      Function *clspv_fract_fn = M.getFunction(clspv_fract_name);
      if (!clspv_fract_fn) {
        // Make the clspv_fract function.
        FunctionType *fn_ty = FunctionType::get(result_ty, {result_ty}, false);
        clspv_fract_fn = cast<Function>(
            M.getOrInsertFunction(clspv_fract_name, fn_ty).getCallee());
        clspv_fract_fn->addFnAttr(Attribute::ReadNone);
        clspv_fract_fn->setCallingConv(CallingConv::SPIR_FUNC);
      }

      // Number of significant significand bits, whether represented or not.
      unsigned num_significand_bits;
      switch (result_ty->getScalarType()->getTypeID()) {
      case Type::HalfTyID:
        num_significand_bits = 11;
        break;
      case Type::FloatTyID:
        num_significand_bits = 24;
        break;
      case Type::DoubleTyID:
        num_significand_bits = 53;
        break;
      default:
        assert(false && "Unhandled float type when processing fract builtin");
        break;
      }
      // Beware that the disassembler displays this value as
      //   OpConstant %float 1
      // which is not quite right.
      const double kJustUnderOneScalar =
          ldexp(double((1 << num_significand_bits) - 1), -num_significand_bits);

      Constant *just_under_one =
          ConstantFP::get(result_ty->getScalarType(), kJustUnderOneScalar);
      if (result_ty->isVectorTy()) {
        just_under_one = ConstantVector::getSplat(
            result_ty->getVectorNumElements(), just_under_one);
      }

      IRBuilder<> Builder(Context);

      SmallVector<Instruction *, 4> ToRemoves;

      // Walk the users of the function.
      for (auto &U : F->uses()) {
        if (auto CI = dyn_cast<CallInst>(U.getUser())) {

          Builder.SetInsertPoint(CI);
          auto arg = CI->getArgOperand(0);
          auto ptr = CI->getArgOperand(1);

          // Compute floor result and store it.
          auto floor = Builder.CreateCall(floor_fn, {arg});
          Builder.CreateStore(floor, ptr);

          auto fract_intermediate = Builder.CreateCall(clspv_fract_fn, arg);
          auto fract_result =
              Builder.CreateCall(fmin_fn, {fract_intermediate, just_under_one});

          CI->replaceAllUsesWith(fract_result);

          // Lastly, remember to remove the user.
          ToRemoves.push_back(CI);
        }
      }

      // And cleanup the calls we don't use anymore.
      for (auto V : ToRemoves) {
        V->eraseFromParent();
      }

      // And remove the function we don't need either too.
      F->eraseFromParent();
    }
  }

  return Changed;
}<|MERGE_RESOLUTION|>--- conflicted
+++ resolved
@@ -252,87 +252,62 @@
   return Changed;
 }
 
-bool replaceCallsWithValue(
-        Module &M,
-        std::vector<const char*> Names,
-        std::function<Value*(CallInst*)> Replacer) {
-
-<<<<<<< HEAD
-  const char *Names[] = {
+bool replaceCallsWithValue(Module &M, std::vector<const char *> Names,
+                           std::function<Value *(CallInst *)> Replacer) {
+
+  bool Changed = false;
+
+  for (auto Name : Names) {
+    // If we find a function with the matching name.
+    if (auto F = M.getFunction(Name)) {
+      SmallVector<Instruction *, 4> ToRemoves;
+
+      // Walk the users of the function.
+      for (auto &U : F->uses()) {
+        if (auto CI = dyn_cast<CallInst>(U.getUser())) {
+
+          auto NewValue = Replacer(CI);
+
+          if (NewValue != nullptr) {
+            CI->replaceAllUsesWith(NewValue);
+          }
+
+          // Lastly, remember to remove the user.
+          ToRemoves.push_back(CI);
+        }
+      }
+
+      Changed = !ToRemoves.empty();
+
+      // And cleanup the calls we don't use anymore.
+      for (auto V : ToRemoves) {
+        V->eraseFromParent();
+      }
+
+      // And remove the function we don't need either too.
+      F->eraseFromParent();
+    }
+  }
+
+  return Changed;
+}
+
+bool ReplaceOpenCLBuiltinPass::replaceAbs(Module &M) {
+
+  std::vector<const char *> Names = {
       "_Z3absh", "_Z3absDv2_h", "_Z3absDv3_h", "_Z3absDv4_h",
       "_Z3abst", "_Z3absDv2_t", "_Z3absDv3_t", "_Z3absDv4_t",
       "_Z3absj", "_Z3absDv2_j", "_Z3absDv3_j", "_Z3absDv4_j",
       "_Z3absm", "_Z3absDv2_m", "_Z3absDv3_m", "_Z3absDv4_m",
   };
-=======
-  bool Changed = false;
->>>>>>> e8edce34
-
-  for (auto Name : Names) {
-    // If we find a function with the matching name.
-    if (auto F = M.getFunction(Name)) {
-      SmallVector<Instruction *, 4> ToRemoves;
-
-      // Walk the users of the function.
-      for (auto &U : F->uses()) {
-        if (auto CI = dyn_cast<CallInst>(U.getUser())) {
-
-          auto NewValue = Replacer(CI);
-
-          if (NewValue != nullptr) {
-            CI->replaceAllUsesWith(NewValue);
-          }
-
-          // Lastly, remember to remove the user.
-          ToRemoves.push_back(CI);
-        }
-      }
-
-      Changed = !ToRemoves.empty();
-
-      // And cleanup the calls we don't use anymore.
-      for (auto V : ToRemoves) {
-        V->eraseFromParent();
-      }
-
-      // And remove the function we don't need either too.
-      F->eraseFromParent();
-    }
-  }
-
-  return Changed;
-}
-
-bool ReplaceOpenCLBuiltinPass::replaceAbs(Module &M) {
+
+  return replaceCallsWithValue(M, Names,
+                               [](CallInst *CI) { return CI->getOperand(0); });
+}
+
+bool ReplaceOpenCLBuiltinPass::replaceAbsDiff(Module &M) {
 
   std::vector<const char *> Names = {
-    "_Z3absh",
-    "_Z3absDv2_h",
-    "_Z3absDv3_h",
-    "_Z3absDv4_h",
-    "_Z3abst",
-    "_Z3absDv2_t",
-    "_Z3absDv3_t",
-    "_Z3absDv4_t",
-    "_Z3absj",
-    "_Z3absDv2_j",
-    "_Z3absDv3_j",
-    "_Z3absDv4_j",
-    "_Z3absm",
-    "_Z3absDv2_m",
-    "_Z3absDv3_m",
-    "_Z3absDv4_m",
-  };
-
-  return replaceCallsWithValue(M, Names, [](CallInst* CI) {
-    return CI->getOperand(0);
-  });
-}
-
-bool ReplaceOpenCLBuiltinPass::replaceAbsDiff(Module &M) {
-
-<<<<<<< HEAD
-  const char *Names[] = {
       "_Z8abs_diffcc",      "_Z8abs_diffDv2_cS_", "_Z8abs_diffDv3_cS_",
       "_Z8abs_diffDv4_cS_", "_Z8abs_diffhh",      "_Z8abs_diffDv2_hS_",
       "_Z8abs_diffDv3_hS_", "_Z8abs_diffDv4_hS_", "_Z8abs_diffss",
@@ -346,86 +321,7 @@
       "_Z8abs_diffDv3_mS_", "_Z8abs_diffDv4_mS_",
   };
 
-  for (auto Name : Names) {
-    // If we find a function with the matching name.
-    if (auto F = M.getFunction(Name)) {
-      SmallVector<Instruction *, 4> ToRemoves;
-
-      // Walk the users of the function.
-      for (auto &U : F->uses()) {
-        if (auto CI = dyn_cast<CallInst>(U.getUser())) {
-
-          auto XValue = CI->getOperand(0);
-          auto YValue = CI->getOperand(1);
-
-          IRBuilder<> Builder(CI);
-          auto XmY = Builder.CreateSub(XValue, YValue);
-          auto YmX = Builder.CreateSub(YValue, XValue);
-
-          Value *Cmp;
-          auto finfo = FunctionInfo::getFromMangledName(F->getName());
-          if (finfo.isArgSigned(0)) {
-            Cmp = Builder.CreateICmpSGT(YValue, XValue);
-          } else {
-            Cmp = Builder.CreateICmpUGT(YValue, XValue);
-          }
-
-          auto V = Builder.CreateSelect(Cmp, YmX, XmY);
-
-          // Use the argument unchanged, we know it's unsigned
-          CI->replaceAllUsesWith(V);
-
-          // Lastly, remember to remove the user.
-          ToRemoves.push_back(CI);
-        }
-      }
-
-      Changed = !ToRemoves.empty();
-
-      // And cleanup the calls we don't use anymore.
-      for (auto V : ToRemoves) {
-        V->eraseFromParent();
-      }
-
-      // And remove the function we don't need either too.
-      F->eraseFromParent();
-=======
-  std::vector<const char *> Names = {
-    "_Z8abs_diffcc",
-    "_Z8abs_diffDv2_cS_",
-    "_Z8abs_diffDv3_cS_",
-    "_Z8abs_diffDv4_cS_",
-    "_Z8abs_diffhh",
-    "_Z8abs_diffDv2_hS_",
-    "_Z8abs_diffDv3_hS_",
-    "_Z8abs_diffDv4_hS_",
-    "_Z8abs_diffss",
-    "_Z8abs_diffDv2_sS_",
-    "_Z8abs_diffDv3_sS_",
-    "_Z8abs_diffDv4_sS_",
-    "_Z8abs_difftt",
-    "_Z8abs_diffDv2_tS_",
-    "_Z8abs_diffDv3_tS_",
-    "_Z8abs_diffDv4_tS_",
-    "_Z8abs_diffii",
-    "_Z8abs_diffDv2_iS_",
-    "_Z8abs_diffDv3_iS_",
-    "_Z8abs_diffDv4_iS_",
-    "_Z8abs_diffjj",
-    "_Z8abs_diffDv2_jS_",
-    "_Z8abs_diffDv3_jS_",
-    "_Z8abs_diffDv4_jS_",
-    "_Z8abs_diffll",
-    "_Z8abs_diffDv2_lS_",
-    "_Z8abs_diffDv3_lS_",
-    "_Z8abs_diffDv4_lS_",
-    "_Z8abs_diffmm",
-    "_Z8abs_diffDv2_mS_",
-    "_Z8abs_diffDv3_mS_",
-    "_Z8abs_diffDv4_mS_",
-  };
-
-  return replaceCallsWithValue(M, Names, [](CallInst* CI) {
+  return replaceCallsWithValue(M, Names, [](CallInst *CI) {
     auto XValue = CI->getOperand(0);
     auto YValue = CI->getOperand(1);
 
@@ -433,14 +329,13 @@
     auto XmY = Builder.CreateSub(XValue, YValue);
     auto YmX = Builder.CreateSub(YValue, XValue);
 
-    Value* Cmp;
+    Value *Cmp;
     auto F = CI->getCalledFunction();
     auto finfo = FunctionInfo::getFromMangledName(F->getName());
     if (finfo.isArgSigned(0)) {
       Cmp = Builder.CreateICmpSGT(YValue, XValue);
     } else {
       Cmp = Builder.CreateICmpUGT(YValue, XValue);
->>>>>>> e8edce34
     }
 
     return Builder.CreateSelect(Cmp, YmX, XmY);
@@ -449,49 +344,20 @@
 
 bool ReplaceOpenCLBuiltinPass::replaceCopysign(Module &M) {
 
-<<<<<<< HEAD
-  const char *Names[] = {
+  std::vector<const char *> Names = {
       "_Z8copysignff",
       "_Z8copysignDv2_fS_",
       "_Z8copysignDv3_fS_",
       "_Z8copysignDv4_fS_",
   };
 
-  for (auto Name : Names) {
-    // If we find a function with the matching name.
-    if (auto F = M.getFunction(Name)) {
-      SmallVector<Instruction *, 4> ToRemoves;
-
-      // Walk the users of the function.
-      for (auto &U : F->uses()) {
-        if (auto CI = dyn_cast<CallInst>(U.getUser())) {
-
-          auto XValue = CI->getOperand(0);
-          auto YValue = CI->getOperand(1);
-
-          auto Ty = XValue->getType();
-
-          Type *IntTy =
-              Type::getIntNTy(M.getContext(), Ty->getScalarSizeInBits());
-          if (Ty->isVectorTy()) {
-            IntTy = VectorType::get(IntTy, Ty->getVectorNumElements());
-          }
-=======
-  std::vector<const char *> Names = {
-    "_Z8copysignff",
-    "_Z8copysignDv2_fS_",
-    "_Z8copysignDv3_fS_",
-    "_Z8copysignDv4_fS_",
-  };
-
   return replaceCallsWithValue(M, Names, [&M](CallInst *CI) {
     auto XValue = CI->getOperand(0);
     auto YValue = CI->getOperand(1);
->>>>>>> e8edce34
 
     auto Ty = XValue->getType();
 
-    Type* IntTy = Type::getIntNTy(M.getContext(), Ty->getScalarSizeInBits());
+    Type *IntTy = Type::getIntNTy(M.getContext(), Ty->getScalarSizeInBits());
     if (Ty->isVectorTy()) {
       IntTy = VectorType::get(IntTy, Ty->getVectorNumElements());
     }
@@ -530,7 +396,7 @@
       "_Z10half_recipDv4_f",   "_Z12native_recipDv4_f",
   };
 
-  return replaceCallsWithValue(M, Names, [](CallInst* CI) {
+  return replaceCallsWithValue(M, Names, [](CallInst *CI) {
     // Recip has one arg.
     auto Arg = CI->getOperand(0);
     auto Cst1 = ConstantFP::get(Arg->getType(), 1.0);
@@ -547,7 +413,7 @@
       "_Z11half_divideDv4_fS_", "_Z13native_divideDv4_fS_",
   };
 
-  return replaceCallsWithValue(M, Names, [](CallInst* CI) {
+  return replaceCallsWithValue(M, Names, [](CallInst *CI) {
     auto Op0 = CI->getOperand(0);
     auto Op1 = CI->getOperand(1);
     return BinaryOperator::Create(Instruction::FDiv, Op0, Op1, "", CI);
@@ -2290,8 +2156,8 @@
 
     auto IntTy = Type::getInt32Ty(M.getContext());
     auto Float2Ty = VectorType::get(Type::getFloatTy(M.getContext()), 2);
-    auto NewPointerTy = PointerType::get(
-        IntTy, Arg1->getType()->getPointerAddressSpace());
+    auto NewPointerTy =
+        PointerType::get(IntTy, Arg1->getType()->getPointerAddressSpace());
     auto NewFType = FunctionType::get(Float2Ty, IntTy, false);
 
     // Cast the half* pointer to int*.
@@ -2332,8 +2198,8 @@
     auto IntTy = Type::getInt32Ty(M.getContext());
     auto Int2Ty = VectorType::get(IntTy, 2);
     auto Float2Ty = VectorType::get(Type::getFloatTy(M.getContext()), 2);
-    auto NewPointerTy = PointerType::get(
-        Int2Ty, Arg1->getType()->getPointerAddressSpace());
+    auto NewPointerTy =
+        PointerType::get(Int2Ty, Arg1->getType()->getPointerAddressSpace());
     auto NewFType = FunctionType::get(Float2Ty, IntTy, false);
 
     // Cast the half* pointer to int2*.
@@ -2346,10 +2212,10 @@
     auto Load = new LoadInst(Index, "", CI);
 
     // Extract each element from the loaded int2.
-    auto X = ExtractElementInst::Create(Load, ConstantInt::get(IntTy, 0),
-                                        "", CI);
-    auto Y = ExtractElementInst::Create(Load, ConstantInt::get(IntTy, 1),
-                                        "", CI);
+    auto X =
+        ExtractElementInst::Create(Load, ConstantInt::get(IntTy, 0), "", CI);
+    auto Y =
+        ExtractElementInst::Create(Load, ConstantInt::get(IntTy, 1), "", CI);
 
     // Our intrinsic to unpack a float2 from an int.
     auto SPIRVIntrinsic = "spirv.unpack.v2f16";
@@ -2367,8 +2233,8 @@
         ConstantInt::get(IntTy, 2), ConstantInt::get(IntTy, 3)};
 
     // Combine our two float2's into one float4.
-    return new ShuffleVectorInst(Lo, Hi, ConstantVector::get(ShuffleMask),
-                                 "", CI);
+    return new ShuffleVectorInst(Lo, Hi, ConstantVector::get(ShuffleMask), "",
+                                 CI);
   });
 }
 
@@ -2385,42 +2251,15 @@
       "_Z20__clspv_vloada_half2jPKj",      // private
   };
 
-<<<<<<< HEAD
-  for (auto Name : Map) {
-    // If we find a function with the matching name.
-    if (auto F = M.getFunction(Name)) {
-      SmallVector<Instruction *, 4> ToRemoves;
-
-      // Walk the users of the function.
-      for (auto &U : F->uses()) {
-        if (auto *CI = dyn_cast<CallInst>(U.getUser())) {
-          auto Index = CI->getOperand(0);
-          auto Ptr = CI->getOperand(1);
-
-          auto IntTy = Type::getInt32Ty(M.getContext());
-          auto Float2Ty = VectorType::get(Type::getFloatTy(M.getContext()), 2);
-          auto NewFType = FunctionType::get(Float2Ty, IntTy, false);
-
-          auto IndexedPtr =
-              GetElementPtrInst::Create(IntTy, Ptr, Index, "", CI);
-          auto Load = new LoadInst(IndexedPtr, "", CI);
-
-          // Our intrinsic to unpack a float2 from an int.
-          auto SPIRVIntrinsic = "spirv.unpack.v2f16";
-
-          auto NewF = M.getOrInsertFunction(SPIRVIntrinsic, NewFType);
-=======
   return replaceCallsWithValue(M, Names, [&M](CallInst *CI) {
     auto Index = CI->getOperand(0);
     auto Ptr = CI->getOperand(1);
->>>>>>> e8edce34
 
     auto IntTy = Type::getInt32Ty(M.getContext());
     auto Float2Ty = VectorType::get(Type::getFloatTy(M.getContext()), 2);
     auto NewFType = FunctionType::get(Float2Ty, IntTy, false);
 
-    auto IndexedPtr =
-        GetElementPtrInst::Create(IntTy, Ptr, Index, "", CI);
+    auto IndexedPtr = GetElementPtrInst::Create(IntTy, Ptr, Index, "", CI);
     auto Load = new LoadInst(IndexedPtr, "", CI);
 
     // Our intrinsic to unpack a float2 from an int.
@@ -2458,15 +2297,14 @@
     auto Float2Ty = VectorType::get(Type::getFloatTy(M.getContext()), 2);
     auto NewFType = FunctionType::get(Float2Ty, IntTy, false);
 
-    auto IndexedPtr =
-        GetElementPtrInst::Create(Int2Ty, Ptr, Index, "", CI);
+    auto IndexedPtr = GetElementPtrInst::Create(Int2Ty, Ptr, Index, "", CI);
     auto Load = new LoadInst(IndexedPtr, "", CI);
 
     // Extract each element from the loaded int2.
-    auto X = ExtractElementInst::Create(Load, ConstantInt::get(IntTy, 0),
-                                        "", CI);
-    auto Y = ExtractElementInst::Create(Load, ConstantInt::get(IntTy, 1),
-                                        "", CI);
+    auto X =
+        ExtractElementInst::Create(Load, ConstantInt::get(IntTy, 0), "", CI);
+    auto Y =
+        ExtractElementInst::Create(Load, ConstantInt::get(IntTy, 1), "", CI);
 
     // Our intrinsic to unpack a float2 from an int.
     auto SPIRVIntrinsic = "spirv.unpack.v2f16";
@@ -2484,8 +2322,8 @@
         ConstantInt::get(IntTy, 2), ConstantInt::get(IntTy, 3)};
 
     // Combine our two float2's into one float4.
-    return new ShuffleVectorInst(Lo, Hi, ConstantVector::get(ShuffleMask),
-                                 "", CI);
+    return new ShuffleVectorInst(Lo, Hi, ConstantVector::get(ShuffleMask), "",
+                                 CI);
   });
 }
 
@@ -2495,128 +2333,13 @@
                                            "_Z15vstore_half_rtefjPU3AS1Dh",
                                            "_Z15vstore_half_rtzfjPU3AS1Dh"};
 
-  return replaceCallsWithValue(M, Names, [&M](CallInst* CI) {
+  return replaceCallsWithValue(M, Names, [&M](CallInst *CI) {
     // The value to store.
     auto Arg0 = CI->getOperand(0);
 
     // The index argument from vstore_half.
     auto Arg1 = CI->getOperand(1);
 
-<<<<<<< HEAD
-          if (clspv::Option::F16BitStorage()) {
-            auto ShortTy = Type::getInt16Ty(M.getContext());
-            auto ShortPointerTy = PointerType::get(
-                ShortTy, Arg2->getType()->getPointerAddressSpace());
-
-            // Truncate our i32 to an i16.
-            auto Trunc = CastInst::CreateTruncOrBitCast(X, ShortTy, "", CI);
-
-            // Cast the half* pointer to short*.
-            auto Cast =
-                CastInst::CreatePointerCast(Arg2, ShortPointerTy, "", CI);
-
-            // Index into the correct address of the casted pointer.
-            auto Index = GetElementPtrInst::Create(ShortTy, Cast, Arg1, "", CI);
-
-            // Store to the int* we casted to.
-            auto Store = new StoreInst(Trunc, Index, CI);
-
-            CI->replaceAllUsesWith(Store);
-          } else {
-            // We can only write to 32-bit aligned words.
-            //
-            // Assuming base is aligned to 32-bits, replace the equivalent of
-            //   vstore_half(value, index, base)
-            // with:
-            //   uint32_t* target_ptr = (uint32_t*)(base) + index / 2;
-            //   uint32_t write_to_upper_half = index & 1u;
-            //   uint32_t shift = write_to_upper_half << 4;
-            //
-            //   // Pack the float value as a half number in bottom 16 bits
-            //   // of an i32.
-            //   uint32_t packed = spirv.pack.v2f16((float2)(value, undef));
-            //
-            //   uint32_t xor_value =   (*target_ptr & (0xffff << shift))
-            //                        ^ ((packed & 0xffff) << shift)
-            //   // We only need relaxed consistency, but OpenCL 1.2 only has
-            //   // sequentially consistent atomics.
-            //   // TODO(dneto): Use relaxed consistency.
-            //   atomic_xor(target_ptr, xor_value)
-            auto IntPointerTy = PointerType::get(
-                IntTy, Arg2->getType()->getPointerAddressSpace());
-
-            auto Four = ConstantInt::get(IntTy, 4);
-            auto FFFF = ConstantInt::get(IntTy, 0xffff);
-
-            auto IndexIsOdd =
-                BinaryOperator::CreateAnd(Arg1, One, "index_is_odd_i32", CI);
-            // Compute index / 2
-            auto IndexIntoI32 =
-                BinaryOperator::CreateLShr(Arg1, One, "index_into_i32", CI);
-            auto BaseI32Ptr = CastInst::CreatePointerCast(Arg2, IntPointerTy,
-                                                          "base_i32_ptr", CI);
-            auto OutPtr = GetElementPtrInst::Create(
-                IntTy, BaseI32Ptr, IndexIntoI32, "base_i32_ptr", CI);
-            auto CurrentValue = new LoadInst(OutPtr, "current_value", CI);
-            auto Shift =
-                BinaryOperator::CreateShl(IndexIsOdd, Four, "shift", CI);
-            auto MaskBitsToWrite = BinaryOperator::CreateShl(
-                FFFF, Shift, "mask_bits_to_write", CI);
-            auto MaskedCurrent = BinaryOperator::CreateAnd(
-                MaskBitsToWrite, CurrentValue, "masked_current", CI);
-
-            auto XLowerBits =
-                BinaryOperator::CreateAnd(X, FFFF, "lower_bits_of_packed", CI);
-            auto NewBitsToWrite = BinaryOperator::CreateShl(
-                XLowerBits, Shift, "new_bits_to_write", CI);
-            auto ValueToXor = BinaryOperator::CreateXor(
-                MaskedCurrent, NewBitsToWrite, "value_to_xor", CI);
-
-            // Generate the call to atomi_xor.
-            SmallVector<Type *, 5> ParamTypes;
-            // The pointer type.
-            ParamTypes.push_back(IntPointerTy);
-            // The Types for memory scope, semantics, and value.
-            ParamTypes.push_back(IntTy);
-            ParamTypes.push_back(IntTy);
-            ParamTypes.push_back(IntTy);
-            auto NewFType = FunctionType::get(IntTy, ParamTypes, false);
-            auto NewF = M.getOrInsertFunction("spirv.atomic_xor", NewFType);
-
-            const auto ConstantScopeDevice =
-                ConstantInt::get(IntTy, spv::ScopeDevice);
-            // Assume the pointee is in OpenCL global (SPIR-V Uniform) or local
-            // (SPIR-V Workgroup).
-            const auto AddrSpaceSemanticsBits =
-                IntPointerTy->getPointerAddressSpace() == 1
-                    ? spv::MemorySemanticsUniformMemoryMask
-                    : spv::MemorySemanticsWorkgroupMemoryMask;
-
-            // We're using relaxed consistency here.
-            const auto ConstantMemorySemantics =
-                ConstantInt::get(IntTy, spv::MemorySemanticsUniformMemoryMask |
-                                            AddrSpaceSemanticsBits);
-
-            SmallVector<Value *, 5> Params{OutPtr, ConstantScopeDevice,
-                                           ConstantMemorySemantics, ValueToXor};
-            CallInst::Create(NewF, Params, "store_halfword_xor_trick", CI);
-          }
-
-          // Lastly, remember to remove the user.
-          ToRemoves.push_back(CI);
-        }
-      }
-
-      Changed = !ToRemoves.empty();
-
-      // And cleanup the calls we don't use anymore.
-      for (auto V : ToRemoves) {
-        V->eraseFromParent();
-      }
-
-      // And remove the function we don't need either too.
-      F->eraseFromParent();
-=======
     // The pointer argument from vstore_half.
     auto Arg2 = CI->getOperand(2);
 
@@ -2631,9 +2354,8 @@
     auto NewF = M.getOrInsertFunction(SPIRVIntrinsic, NewFType);
 
     // Insert our value into a float2 so that we can pack it.
-    auto TempVec =
-        InsertElementInst::Create(UndefValue::get(Float2Ty), Arg0,
-                                  ConstantInt::get(IntTy, 0), "", CI);
+    auto TempVec = InsertElementInst::Create(
+        UndefValue::get(Float2Ty), Arg0, ConstantInt::get(IntTy, 0), "", CI);
 
     // Pack the float2 -> half2 (in an int).
     auto X = CallInst::Create(NewF, TempVec, "", CI);
@@ -2641,8 +2363,8 @@
     Value *Ret;
     if (clspv::Option::F16BitStorage()) {
       auto ShortTy = Type::getInt16Ty(M.getContext());
-      auto ShortPointerTy = PointerType::get(
-          ShortTy, Arg2->getType()->getPointerAddressSpace());
+      auto ShortPointerTy =
+          PointerType::get(ShortTy, Arg2->getType()->getPointerAddressSpace());
 
       // Truncate our i32 to an i16.
       auto Trunc = CastInst::CreateTruncOrBitCast(X, ShortTy, "", CI);
@@ -2675,25 +2397,34 @@
       //   // sequentially consistent atomics.
       //   // TODO(dneto): Use relaxed consistency.
       //   atomic_xor(target_ptr, xor_value)
-      auto IntPointerTy = PointerType::get(
-          IntTy, Arg2->getType()->getPointerAddressSpace());
+      auto IntPointerTy =
+          PointerType::get(IntTy, Arg2->getType()->getPointerAddressSpace());
 
       auto Four = ConstantInt::get(IntTy, 4);
       auto FFFF = ConstantInt::get(IntTy, 0xffff);
 
-      auto IndexIsOdd = BinaryOperator::CreateAnd(Arg1, One, "index_is_odd_i32", CI);
+      auto IndexIsOdd =
+          BinaryOperator::CreateAnd(Arg1, One, "index_is_odd_i32", CI);
       // Compute index / 2
-      auto IndexIntoI32 = BinaryOperator::CreateLShr(Arg1, One, "index_into_i32", CI);
-      auto BaseI32Ptr = CastInst::CreatePointerCast(Arg2, IntPointerTy, "base_i32_ptr", CI);
-      auto OutPtr = GetElementPtrInst::Create(IntTy, BaseI32Ptr, IndexIntoI32, "base_i32_ptr", CI);
+      auto IndexIntoI32 =
+          BinaryOperator::CreateLShr(Arg1, One, "index_into_i32", CI);
+      auto BaseI32Ptr =
+          CastInst::CreatePointerCast(Arg2, IntPointerTy, "base_i32_ptr", CI);
+      auto OutPtr = GetElementPtrInst::Create(IntTy, BaseI32Ptr, IndexIntoI32,
+                                              "base_i32_ptr", CI);
       auto CurrentValue = new LoadInst(OutPtr, "current_value", CI);
       auto Shift = BinaryOperator::CreateShl(IndexIsOdd, Four, "shift", CI);
-      auto MaskBitsToWrite = BinaryOperator::CreateShl(FFFF, Shift, "mask_bits_to_write", CI);
-      auto MaskedCurrent = BinaryOperator::CreateAnd(MaskBitsToWrite, CurrentValue, "masked_current", CI);
-
-      auto XLowerBits = BinaryOperator::CreateAnd(X, FFFF, "lower_bits_of_packed", CI);
-      auto NewBitsToWrite = BinaryOperator::CreateShl(XLowerBits, Shift, "new_bits_to_write", CI);
-      auto ValueToXor = BinaryOperator::CreateXor(MaskedCurrent, NewBitsToWrite, "value_to_xor", CI);
+      auto MaskBitsToWrite =
+          BinaryOperator::CreateShl(FFFF, Shift, "mask_bits_to_write", CI);
+      auto MaskedCurrent = BinaryOperator::CreateAnd(
+          MaskBitsToWrite, CurrentValue, "masked_current", CI);
+
+      auto XLowerBits =
+          BinaryOperator::CreateAnd(X, FFFF, "lower_bits_of_packed", CI);
+      auto NewBitsToWrite =
+          BinaryOperator::CreateShl(XLowerBits, Shift, "new_bits_to_write", CI);
+      auto ValueToXor = BinaryOperator::CreateXor(MaskedCurrent, NewBitsToWrite,
+                                                  "value_to_xor", CI);
 
       // Generate the call to atomi_xor.
       SmallVector<Type *, 5> ParamTypes;
@@ -2724,7 +2455,6 @@
                                      ConstantMemorySemantics, ValueToXor};
       CallInst::Create(NewF, Params, "store_halfword_xor_trick", CI);
       Ret = nullptr;
->>>>>>> e8edce34
     }
 
     return Ret;
@@ -2748,7 +2478,7 @@
       "_Z17vstorea_half2_rtzDv2_fjPDh",      // vstorea private
   };
 
-  return replaceCallsWithValue(M, Names, [&M](CallInst* CI) {
+  return replaceCallsWithValue(M, Names, [&M](CallInst *CI) {
     // The value to store.
     auto Arg0 = CI->getOperand(0);
 
@@ -2760,8 +2490,8 @@
 
     auto IntTy = Type::getInt32Ty(M.getContext());
     auto Float2Ty = VectorType::get(Type::getFloatTy(M.getContext()), 2);
-    auto NewPointerTy = PointerType::get(
-        IntTy, Arg2->getType()->getPointerAddressSpace());
+    auto NewPointerTy =
+        PointerType::get(IntTy, Arg2->getType()->getPointerAddressSpace());
     auto NewFType = FunctionType::get(IntTy, Float2Ty, false);
 
     // Our intrinsic to pack a float2 to an int.
@@ -2813,25 +2543,23 @@
     auto IntTy = Type::getInt32Ty(M.getContext());
     auto Int2Ty = VectorType::get(IntTy, 2);
     auto Float2Ty = VectorType::get(Type::getFloatTy(M.getContext()), 2);
-    auto NewPointerTy = PointerType::get(
-        Int2Ty, Arg2->getType()->getPointerAddressSpace());
+    auto NewPointerTy =
+        PointerType::get(Int2Ty, Arg2->getType()->getPointerAddressSpace());
     auto NewFType = FunctionType::get(IntTy, Float2Ty, false);
 
     Constant *LoShuffleMask[2] = {ConstantInt::get(IntTy, 0),
                                   ConstantInt::get(IntTy, 1)};
 
     // Extract out the x & y components of our to store value.
-    auto Lo =
-        new ShuffleVectorInst(Arg0, UndefValue::get(Arg0->getType()),
-                              ConstantVector::get(LoShuffleMask), "", CI);
+    auto Lo = new ShuffleVectorInst(Arg0, UndefValue::get(Arg0->getType()),
+                                    ConstantVector::get(LoShuffleMask), "", CI);
 
     Constant *HiShuffleMask[2] = {ConstantInt::get(IntTy, 2),
                                   ConstantInt::get(IntTy, 3)};
 
     // Extract out the z & w components of our to store value.
-    auto Hi =
-        new ShuffleVectorInst(Arg0, UndefValue::get(Arg0->getType()),
-                              ConstantVector::get(HiShuffleMask), "", CI);
+    auto Hi = new ShuffleVectorInst(Arg0, UndefValue::get(Arg0->getType()),
+                                    ConstantVector::get(HiShuffleMask), "", CI);
 
     // Our intrinsic to pack a float2 to an int.
     auto SPIRVIntrinsic = "spirv.pack.v2f16";
@@ -2846,8 +2574,8 @@
 
     auto Combine = InsertElementInst::Create(
         UndefValue::get(Int2Ty), X, ConstantInt::get(IntTy, 0), "", CI);
-    Combine = InsertElementInst::Create(
-        Combine, Y, ConstantInt::get(IntTy, 1), "", CI);
+    Combine = InsertElementInst::Create(Combine, Y, ConstantInt::get(IntTy, 1),
+                                        "", CI);
 
     // Cast the half* pointer to int2*.
     auto Cast = CastInst::CreatePointerCast(Arg2, NewPointerTy, "", CI);
@@ -3147,12 +2875,11 @@
 
 bool ReplaceOpenCLBuiltinPass::replaceCross(Module &M) {
 
-  std::vector<const char*> Names = {
-    "_Z5crossDv4_fS_",
+  std::vector<const char *> Names = {
+      "_Z5crossDv4_fS_",
   };
 
   return replaceCallsWithValue(M, Names, [&M](CallInst *CI) {
-
     auto IntTy = Type::getInt32Ty(M.getContext());
     auto FloatTy = Type::getFloatTy(M.getContext());
 
@@ -3168,44 +2895,23 @@
                              UndefValue::get(FloatTy),
                              UndefValue::get(FloatTy)};
 
-<<<<<<< HEAD
-    // Walk the users of the function.
-    for (auto &U : F->uses()) {
-      if (auto CI = dyn_cast<CallInst>(U.getUser())) {
-        auto Vec4Ty = CI->getArgOperand(0)->getType();
-        auto Arg0 =
-            new ShuffleVectorInst(CI->getArgOperand(0), UndefValue::get(Vec4Ty),
-                                  ConstantVector::get(DownShuffleMask), "", CI);
-        auto Arg1 =
-            new ShuffleVectorInst(CI->getArgOperand(1), UndefValue::get(Vec4Ty),
-                                  ConstantVector::get(DownShuffleMask), "", CI);
-        auto Vec3Ty = Arg0->getType();
-
-        auto NewFType = FunctionType::get(Vec3Ty, {Vec3Ty, Vec3Ty}, false);
-
-        auto Cross3Func = M.getOrInsertFunction("_Z5crossDv3_fS_", NewFType);
-
-        auto DownResult = CallInst::Create(Cross3Func, {Arg0, Arg1}, "", CI);
-
-        auto Result =
-            new ShuffleVectorInst(DownResult, ConstantVector::get(FloatVec),
-                                  ConstantVector::get(UpShuffleMask), "", CI);
-=======
     auto Vec4Ty = CI->getArgOperand(0)->getType();
-    auto Arg0 = new ShuffleVectorInst(CI->getArgOperand(0), UndefValue::get(Vec4Ty), ConstantVector::get(DownShuffleMask), "", CI);
-    auto Arg1 = new ShuffleVectorInst(CI->getArgOperand(1), UndefValue::get(Vec4Ty), ConstantVector::get(DownShuffleMask), "", CI);
+    auto Arg0 =
+        new ShuffleVectorInst(CI->getArgOperand(0), UndefValue::get(Vec4Ty),
+                              ConstantVector::get(DownShuffleMask), "", CI);
+    auto Arg1 =
+        new ShuffleVectorInst(CI->getArgOperand(1), UndefValue::get(Vec4Ty),
+                              ConstantVector::get(DownShuffleMask), "", CI);
     auto Vec3Ty = Arg0->getType();
 
-    auto NewFType =
-        FunctionType::get(Vec3Ty, {Vec3Ty, Vec3Ty}, false);
->>>>>>> e8edce34
+    auto NewFType = FunctionType::get(Vec3Ty, {Vec3Ty, Vec3Ty}, false);
 
     auto Cross3Func = M.getOrInsertFunction("_Z5crossDv3_fS_", NewFType);
 
     auto DownResult = CallInst::Create(Cross3Func, {Arg0, Arg1}, "", CI);
 
-    return new ShuffleVectorInst(DownResult, ConstantVector::get(FloatVec), ConstantVector::get(UpShuffleMask), "", CI);
-
+    return new ShuffleVectorInst(DownResult, ConstantVector::get(FloatVec),
+                                 ConstantVector::get(UpShuffleMask), "", CI);
   });
 }
 
