--- conflicted
+++ resolved
@@ -273,13 +273,9 @@
   bool replaceVload(Function &F);
   bool replaceVstore(Function &F);
   bool replaceAddSat(Function &F, bool is_signed);
-<<<<<<< HEAD
   bool replaceHadd(Function &F, bool is_signed,
                    Instruction::BinaryOps join_opcode);
-=======
-  bool replaceHadd(Function &F, Instruction::BinaryOps join_opcode);
   bool replaceClz(Function &F);
->>>>>>> cc2bafb7
 };
 
 } // namespace
